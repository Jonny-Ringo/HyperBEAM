<<<<<<< HEAD
site_name: 'hyperBEAM - Documentation'
repo_url: https://github.com/permaweb/hyperBEAM
repo_name: 'permaweb/hyperBEAM'
=======
site_name: 'HyperBEAM - Documentation'
repo_url: https://github.com/permaweb/HyperBEAM
repo_name: 'permaweb/HyperBEAM'
>>>>>>> ced51cdb
site_url: https://permaweb.github.io/

docs_dir: docs
site_dir: mkdocs-site

nav:
  - Home: 'index.md'
  - Overview: 'overview/index.md'
  - Installation & Core:
    - System Dependencies:
      - Overview: 'getting-started/installation/index.md'
      - Erlang: 'getting-started/installation/erlang.md'
      - Rebar3: 'getting-started/installation/rebar3.md'
      - Node.js: 'getting-started/installation/nodejs.md'
      - Rust: 'getting-started/installation/rust.md'
<<<<<<< HEAD
    - hyperBEAM Setup & Config:
=======
    - HyperBEAM Setup & Config:
>>>>>>> ced51cdb
      - Overview: 'hyperbeam/index.md'
      - Setup: 'hyperbeam/setup.md'
      - Configuration: 'hyperbeam/configuration/index.md'
      - Testing: 'hyperbeam/testing.md'
      # - API Reference: 'hyperbeam/api.md' # Keep commented out
  - Components:
    - Compute Unit:
      - Overview: 'compute-unit/index.md'
      - Setup: 'compute-unit/setup.md'
      - Configuration: 'compute-unit/configuration.md'
    - Trusted Execution (TEE):
      - Overview: 'tee/index.md'
  - Usage:
    - Guides Overview: 'guides/index.md' # Renamed for clarity
    - HB JavaScript Client: 'guides/js-client-guide.md'
  - Resources:
    - Source Code:
        - Overview: 'source-code-docs/index.md'
        - Modules: # Keep the modules nested as before for now
          - ar_bundles: 'source-code-docs/ar_bundles.md'
          - ar_deep_hash: 'source-code-docs/ar_deep_hash.md'
          - ar_rate_limiter: 'source-code-docs/ar_rate_limiter.md'
          - ar_timestamp: 'source-code-docs/ar_timestamp.md'
          - ar_tx: 'source-code-docs/ar_tx.md'
          - ar_wallet: 'source-code-docs/ar_wallet.md'
          - dev_cache: 'source-code-docs/dev_cache.md'
          - dev_cacheviz: 'source-code-docs/dev_cacheviz.md'
          - dev_codec_ans104: 'source-code-docs/dev_codec_ans104.md'
          - dev_codec_flat: 'source-code-docs/dev_codec_flat.md'
          - dev_codec_httpsig: 'source-code-docs/dev_codec_httpsig.md'
          - dev_codec_httpsig_conv: 'source-code-docs/dev_codec_httpsig_conv.md'
          - dev_codec_json: 'source-code-docs/dev_codec_json.md'
          - dev_codec_structured: 'source-code-docs/dev_codec_structured.md'
          - dev_cron: 'source-code-docs/dev_cron.md'
          - dev_cu: 'source-code-docs/dev_cu.md'
          - dev_dedup: 'source-code-docs/dev_dedup.md'
          - dev_delegated_compute: 'source-code-docs/dev_delegated_compute.md'
          - dev_faff: 'source-code-docs/dev_faff.md'
          - dev_genesis_wasm: 'source-code-docs/dev_genesis_wasm.md'
          - dev_green_zone: 'source-code-docs/dev_green_zone.md'
          - dev_hyperbuddy: 'source-code-docs/dev_hyperbuddy.md'
          - dev_json_iface: 'source-code-docs/dev_json_iface.md'
          - dev_lookup: 'source-code-docs/dev_lookup.md'
          - dev_lua: 'source-code-docs/dev_lua.md'
          - dev_manifest: 'source-code-docs/dev_manifest.md'
          - dev_message: 'source-code-docs/dev_message.md'
          - dev_meta: 'source-code-docs/dev_meta.md'
          - dev_monitor: 'source-code-docs/dev_monitor.md'
          - dev_multipass: 'source-code-docs/dev_multipass.md'
          - dev_p4: 'source-code-docs/dev_p4.md'
          - dev_patch: 'source-code-docs/dev_patch.md'
          - dev_poda: 'source-code-docs/dev_poda.md'
          - dev_process: 'source-code-docs/dev_process.md'
          - dev_process_cache: 'source-code-docs/dev_process_cache.md'
          - dev_process_worker: 'source-code-docs/dev_process_worker.md'
          - dev_push: 'source-code-docs/dev_push.md'
          - dev_relay: 'source-code-docs/dev_relay.md'
          - dev_router: 'source-code-docs/dev_router.md'
          - dev_scheduler: 'source-code-docs/dev_scheduler.md'
          - dev_scheduler_cache: 'source-code-docs/dev_scheduler_cache.md'
          - dev_scheduler_formats: 'source-code-docs/dev_scheduler_formats.md'
          - dev_scheduler_registry: 'source-code-docs/dev_scheduler_registry.md'
          - dev_scheduler_server: 'source-code-docs/dev_scheduler_server.md'
          - dev_simple_pay: 'source-code-docs/dev_simple_pay.md'
          - dev_snp: 'source-code-docs/dev_snp.md'
          - dev_snp_nif: 'source-code-docs/dev_snp_nif.md'
          - dev_stack: 'source-code-docs/dev_stack.md'
          - dev_test: 'source-code-docs/dev_test.md'
          - dev_wasi: 'source-code-docs/dev_wasi.md'
          - dev_wasm: 'source-code-docs/dev_wasm.md'
          - hb: 'source-code-docs/hb.md'
          - hb_ao: 'source-code-docs/hb_ao.md'
          - hb_ao_test_vectors: 'source-code-docs/hb_ao_test_vectors.md'
          - hb_app: 'source-code-docs/hb_app.md'
          - hb_beamr: 'source-code-docs/hb_beamr.md'
          - hb_beamr_io: 'source-code-docs/hb_beamr_io.md'
          - hb_cache: 'source-code-docs/hb_cache.md'
          - hb_cache_control: 'source-code-docs/hb_cache_control.md'
          - hb_cache_render: 'source-code-docs/hb_cache_render.md'
          - hb_client: 'source-code-docs/hb_client.md'
          - hb_crypto: 'source-code-docs/hb_crypto.md'
          - hb_debugger: 'source-code-docs/hb_debugger.md'
          - hb_escape: 'source-code-docs/hb_escape.md'
          - hb_event: 'source-code-docs/hb_event.md'
          - hb_examples: 'source-code-docs/hb_examples.md'
          - hb_features: 'source-code-docs/hb_features.md'
          - hb_gateway_client: 'source-code-docs/hb_gateway_client.md'
          - hb_http: 'source-code-docs/hb_http.md'
          - hb_http_benchmark_tests: 'source-code-docs/hb_http_benchmark_tests.md'
          - hb_http_client: 'source-code-docs/hb_http_client.md'
          - hb_http_client_sup: 'source-code-docs/hb_http_client_sup.md'
          - hb_http_server: 'source-code-docs/hb_http_server.md'
          - hb_json: 'source-code-docs/hb_json.md'
          - hb_logger: 'source-code-docs/hb_logger.md'
          - hb_message: 'source-code-docs/hb_message.md'
          - hb_metrics_collector: 'source-code-docs/hb_metrics_collector.md'
          - hb_name: 'source-code-docs/hb_name.md'
          - hb_opts: 'source-code-docs/hb_opts.md'
          - hb_path: 'source-code-docs/hb_path.md'
          - hb_persistent: 'source-code-docs/hb_persistent.md'
          - hb_private: 'source-code-docs/hb_private.md'
          - hb_process_monitor: 'source-code-docs/hb_process_monitor.md'
          - hb_router: 'source-code-docs/hb_router.md'
          - hb_singleton: 'source-code-docs/hb_singleton.md'
          - hb_store: 'source-code-docs/hb_store.md'
          - hb_store_fs: 'source-code-docs/hb_store_fs.md'
          - hb_store_gateway: 'source-code-docs/hb_store_gateway.md'
          - hb_store_remote_node: 'source-code-docs/hb_store_remote_node.md'
          - hb_store_rocksdb: 'source-code-docs/hb_store_rocksdb.md'
          - hb_structured_fields: 'source-code-docs/hb_structured_fields.md'
          - hb_sup: 'source-code-docs/hb_sup.md'
          - hb_test_utils: 'source-code-docs/hb_test_utils.md'
          - hb_util: 'source-code-docs/hb_util.md'
          - rsa_pss: 'source-code-docs/rsa_pss.md'
    - Reference:
      - Troubleshooting: 'reference/troubleshooting.md'
      - Glossary: 'reference/glossary.md'
      - FAQ: 'reference/faq.md'
  - Community:
    - Contribute Overview: 'contribute/guidelines.md' # Renamed for clarity
    - Development Setup: 'contribute/setup.md'

markdown_extensions:
  - attr_list
  - md_in_html
  - admonition
  - pymdownx.superfences
  - pymdownx.betterem
  - pymdownx.caret
  - pymdownx.mark
  - pymdownx.tilde
  - pymdownx.details
  - pymdownx.highlight:
      anchor_linenums: true
      line_spans: __span
      pygments_lang_class: true
  - pymdownx.inlinehilite
  - pymdownx.snippets
  - pymdownx.tabbed:
      alternate_style: false
  - pymdownx.critic
  - pymdownx.keys
  - def_list
  - pymdownx.tasklist:
      custom_checkbox: true

theme: 
  name: material
  language: en
  logo: assets/images/favicon.png
  favicon: assets/images/favicon.ico
  icon:
    repo: fontawesome/brands/github 
  features:
    - navigation.instant
    - navigation.instant.progress
    - navigation.tracking
    - navigation.sections
    - navigation.path
    - navigation.top
    # - navigation.expand
    - navigation.tabs
    - navigation.tabs.sticky
    - navigation.indexes
    - toc.follow
    - content.tooltips
    - content.code.copy
    - content.code.select
    - content.code.annotate
    - navigation.footer
  palette:
    # Palette toggle for light mode
    - media: "(prefers-color-scheme: light)"
      scheme: default
      primary: white
      accent: green
      toggle:
        icon: material/brightness-7
        name: Switch to dark mode
    # Palette toggle for dark mode
    - media: "(prefers-color-scheme: dark)"
      scheme: default
      primary: white
      accent: green
      toggle:
        icon: material/brightness-7
        name: Switch to light mode
  font:
    text: DM Sans
  nav_style: default
  highlightjs: true


plugins:
  - search

extra_css:
  - assets/style.css
 
extra_javascript:
  - js/utc-time.js

extra:
  social:
    - icon: fontawesome/brands/github
<<<<<<< HEAD
      link: https://github.com/permaweb/hyperBEAM
=======
      link: https://github.com/permaweb/HyperBEAM
>>>>>>> ced51cdb
      name: GitHub
  generator: false
<|MERGE_RESOLUTION|>--- conflicted
+++ resolved
@@ -1,12 +1,6 @@
-<<<<<<< HEAD
-site_name: 'hyperBEAM - Documentation'
-repo_url: https://github.com/permaweb/hyperBEAM
-repo_name: 'permaweb/hyperBEAM'
-=======
 site_name: 'HyperBEAM - Documentation'
 repo_url: https://github.com/permaweb/HyperBEAM
 repo_name: 'permaweb/HyperBEAM'
->>>>>>> ced51cdb
 site_url: https://permaweb.github.io/
 
 docs_dir: docs
@@ -22,11 +16,7 @@
       - Rebar3: 'getting-started/installation/rebar3.md'
       - Node.js: 'getting-started/installation/nodejs.md'
       - Rust: 'getting-started/installation/rust.md'
-<<<<<<< HEAD
-    - hyperBEAM Setup & Config:
-=======
     - HyperBEAM Setup & Config:
->>>>>>> ced51cdb
       - Overview: 'hyperbeam/index.md'
       - Setup: 'hyperbeam/setup.md'
       - Configuration: 'hyperbeam/configuration/index.md'
@@ -175,6 +165,7 @@
 
 theme: 
   name: material
+  custom_dir: docs/theme/templates
   language: en
   logo: assets/images/favicon.png
   favicon: assets/images/favicon.ico
@@ -202,7 +193,7 @@
     - media: "(prefers-color-scheme: light)"
       scheme: default
       primary: white
-      accent: green
+      accent: orange
       toggle:
         icon: material/brightness-7
         name: Switch to dark mode
@@ -210,7 +201,7 @@
     - media: "(prefers-color-scheme: dark)"
       scheme: default
       primary: white
-      accent: green
+      accent: orange
       toggle:
         icon: material/brightness-7
         name: Switch to light mode
@@ -228,14 +219,12 @@
  
 extra_javascript:
   - js/utc-time.js
+  - js/custom-header.js
+
 
 extra:
   social:
     - icon: fontawesome/brands/github
-<<<<<<< HEAD
       link: https://github.com/permaweb/hyperBEAM
-=======
-      link: https://github.com/permaweb/HyperBEAM
->>>>>>> ced51cdb
       name: GitHub
   generator: false

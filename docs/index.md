<<<<<<< HEAD
=======
<div class="header-main">
	<div class="header-logo">
		<div class="logo-container">
		<div class="logo-stripes">
			<div class="stripe green"></div>
			<div class="stripe yellow"></div>
			<div class="stripe blue"></div>
			<div class="stripe purple"></div>
			<div class="stripe red"></div>
		</div>
		<div class="logo-text">
			<h1>HyperBEAM.</h1>
			<p class="tagline">DOCUMENTATION</p>
		</div>
		</div>
	</div>
</div>
>>>>>>> ced51cdb


<<<<<<< HEAD
=======
## Overview

HyperBEAM is a client implementation of the AO-Core protocol, written in Erlang. It enables a decentralized computing platform where programs run as independent processes, communicate via asynchronous message passing, and operate across a distributed network of nodes.

For detailed technical information about HyperBEAM's architecture and functionality, see the [HyperBEAM Overview](hyperbeam/index.md).

### What is AO-Core?

AO-Core is a protocol built to enable decentralized computations, offering a series of universal primitives. Instead of enforcing a single, monolithic architecture, AO-Core provides a framework into which any number of different computational models, encapsulated as primitive and composable devices, can be attached.

AO-Core's protocol is built upon the following primitives:

- **Hashpaths**: A mechanism for referencing locations in a program's state-space prior to execution
- **Unified data structure**: For representing program states as HTTP documents
- **Attestation protocol**: For expressing attestations of states found at particular hashpaths
- **Meta-VM**: Allowing various state transformation programs (virtual machines and computational models, expressed in the form of devices) to be executed inside the AO-Core protocol

## Installation Process Overview

Setting up HyperBEAM involves several steps:

1.  **Check System Requirements** - Ensure your hardware and operating system meet the [minimum requirements](getting-started/requirements.md).
2.  **Install System Dependencies** - Set up the necessary system packages via the [Installation Guide](getting-started/installation/index.md).
3.  **Setup & Configure HyperBEAM** - Clone, Compile, Configure, and Run [HyperBEAM itself](hyperbeam/setup.md).
4.  **Setup & Configure the Compute Unit** - Clone, Compile, Configure, and Run the [Local Compute Unit](compute-unit/setup.md).
5.  **(Optional) Verify Installation** - Follow guides to ensure everything is working. (We might need to create or link to a verification guide here, e.g., `guides/verification.md`)

### Before You Begin

Before starting the installation process, make sure to:

- Have access to a terminal/command line with administrative privileges.
- Have a stable internet connection for downloading packages.
- Allocate sufficient time (approximately 30-60 minutes for a complete setup).
- Review the [System Requirements](getting-started/requirements.md) first.

## Documentation Structure

This documentation is organized into the following main sections accessible via the top navigation:

- **[Home](.)**: This page - overview and starting points.
- **[Installation & Core](getting-started/installation/index.md)**: Detailed steps for system dependencies and HyperBEAM setup/configuration.
- **[Components](compute-unit/index.md)**: Information on related components like the Compute Unit and TEE.
- **[Usage](guides/index.md)**: Practical guides and examples for using HyperBEAM.
- **[Resources](source-code-docs/index.md)**: Source code documentation and reference materials (Troubleshooting, Glossary, FAQ).
- **[Community](contribute/guidelines.md)**: How to contribute and get involved.

## Community and Support

- **GitHub HyperBEAM**: [permaweb/HyperBEAM](https://github.com/permaweb/HyperBEAM)
- **Github Local CU**: [permaweb/local-cu](https://github.com/permaweb/local-cu)
- **Discord**: [Join the community](https://discord.gg/V3yjzrBxPM)
- **Issues**: [File a bug report](https://github.com/permaweb/HyperBEAM/issues)

## License

HyperBEAM is open-source software licensed under the [MIT License](https://github.com/permaweb/HyperBEAM/blob/main/LICENSE.md).
>>>>>>> ced51cdb
<|MERGE_RESOLUTION|>--- conflicted
+++ resolved
@@ -1,82 +1,3 @@
-<<<<<<< HEAD
-=======
-<div class="header-main">
-	<div class="header-logo">
-		<div class="logo-container">
-		<div class="logo-stripes">
-			<div class="stripe green"></div>
-			<div class="stripe yellow"></div>
-			<div class="stripe blue"></div>
-			<div class="stripe purple"></div>
-			<div class="stripe red"></div>
-		</div>
-		<div class="logo-text">
-			<h1>HyperBEAM.</h1>
-			<p class="tagline">DOCUMENTATION</p>
-		</div>
-		</div>
-	</div>
+<div class="hero-container">
+	<!-- <img src='/assets/images/favicon.png' alt='bg image'/> -->
 </div>
->>>>>>> ced51cdb
-
-
-<<<<<<< HEAD
-=======
-## Overview
-
-HyperBEAM is a client implementation of the AO-Core protocol, written in Erlang. It enables a decentralized computing platform where programs run as independent processes, communicate via asynchronous message passing, and operate across a distributed network of nodes.
-
-For detailed technical information about HyperBEAM's architecture and functionality, see the [HyperBEAM Overview](hyperbeam/index.md).
-
-### What is AO-Core?
-
-AO-Core is a protocol built to enable decentralized computations, offering a series of universal primitives. Instead of enforcing a single, monolithic architecture, AO-Core provides a framework into which any number of different computational models, encapsulated as primitive and composable devices, can be attached.
-
-AO-Core's protocol is built upon the following primitives:
-
-- **Hashpaths**: A mechanism for referencing locations in a program's state-space prior to execution
-- **Unified data structure**: For representing program states as HTTP documents
-- **Attestation protocol**: For expressing attestations of states found at particular hashpaths
-- **Meta-VM**: Allowing various state transformation programs (virtual machines and computational models, expressed in the form of devices) to be executed inside the AO-Core protocol
-
-## Installation Process Overview
-
-Setting up HyperBEAM involves several steps:
-
-1.  **Check System Requirements** - Ensure your hardware and operating system meet the [minimum requirements](getting-started/requirements.md).
-2.  **Install System Dependencies** - Set up the necessary system packages via the [Installation Guide](getting-started/installation/index.md).
-3.  **Setup & Configure HyperBEAM** - Clone, Compile, Configure, and Run [HyperBEAM itself](hyperbeam/setup.md).
-4.  **Setup & Configure the Compute Unit** - Clone, Compile, Configure, and Run the [Local Compute Unit](compute-unit/setup.md).
-5.  **(Optional) Verify Installation** - Follow guides to ensure everything is working. (We might need to create or link to a verification guide here, e.g., `guides/verification.md`)
-
-### Before You Begin
-
-Before starting the installation process, make sure to:
-
-- Have access to a terminal/command line with administrative privileges.
-- Have a stable internet connection for downloading packages.
-- Allocate sufficient time (approximately 30-60 minutes for a complete setup).
-- Review the [System Requirements](getting-started/requirements.md) first.
-
-## Documentation Structure
-
-This documentation is organized into the following main sections accessible via the top navigation:
-
-- **[Home](.)**: This page - overview and starting points.
-- **[Installation & Core](getting-started/installation/index.md)**: Detailed steps for system dependencies and HyperBEAM setup/configuration.
-- **[Components](compute-unit/index.md)**: Information on related components like the Compute Unit and TEE.
-- **[Usage](guides/index.md)**: Practical guides and examples for using HyperBEAM.
-- **[Resources](source-code-docs/index.md)**: Source code documentation and reference materials (Troubleshooting, Glossary, FAQ).
-- **[Community](contribute/guidelines.md)**: How to contribute and get involved.
-
-## Community and Support
-
-- **GitHub HyperBEAM**: [permaweb/HyperBEAM](https://github.com/permaweb/HyperBEAM)
-- **Github Local CU**: [permaweb/local-cu](https://github.com/permaweb/local-cu)
-- **Discord**: [Join the community](https://discord.gg/V3yjzrBxPM)
-- **Issues**: [File a bug report](https://github.com/permaweb/HyperBEAM/issues)
-
-## License
-
-HyperBEAM is open-source software licensed under the [MIT License](https://github.com/permaweb/HyperBEAM/blob/main/LICENSE.md).
->>>>>>> ced51cdb

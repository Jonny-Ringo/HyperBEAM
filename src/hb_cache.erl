%%% @doc A cache of Converge Protocol messages and compute results.
%%%
%%% HyperBEAM stores all paths in key value stores, abstracted by the `hb_store'
%%% module. Each store has its own storage backend, but each works with simple
%%% key-value pairs. Each store can write binary keys at paths, and link between
%%% paths.
%%%
%%% There are three layers to HyperBEAMs internal data representation on-disk:
%%%
%%% 1. The raw binary data, written to the store at the hash of the content.
%%%    Storing binary paths in this way effectively deduplicates the data.
%%% 2. The hashpath-graph of all content, stored as a set of links between
%%%    hashpaths, their keys, and the data that underlies them. This allows
%%%    all messages to share the same hashpath space, such that all requests
%%%    from users additively fill-in the hashpath space, minimizing duplicated
%%%    compute.
%%% 3. Messages, referrable by their IDs (attested or unattested). These are
%%%    stored as a set of links attestation IDs and the unattested message.
%%%
%%% Before writing a message to the store, we convert it to Type-Annotated
%%% Binary Messages (TABMs), such that each of the keys in the message is
%%% either a map or a direct binary.
-module(hb_cache).
-export([read/2, read_output/3, write/2, write_binary/3, write_hashpath/2, link/3]).
-export([list/2, list_numbered/2]).
-export([test_unsigned/1, test_signed/1]).
-include("src/include/hb.hrl").
-include_lib("eunit/include/eunit.hrl").

%% List all items in a directory, assuming they are numbered.
list_numbered(Path, Opts) ->
    SlotDir = hb_store:path(hb_opts:get(store, no_viable_store, Opts), Path),
    [ to_integer(Name) || Name <- list(SlotDir, Opts) ].

%% @doc List all items under a given path.
list(Path, Opts) when is_map(Opts)->
    case hb_opts:get(store, no_viable_store, Opts) of
        no_viable_store -> [];
        Store ->
            list(Path, Store)
    end;
list(Path, Store) ->
    ResolvedPath = hb_store:resolve(Store, Path),
    case hb_store:list(Store, ResolvedPath) of
        {ok, Names} -> Names;
        {error, _} -> [];
        no_viable_store -> []
    end.

%% @doc Write a message to the cache. For raw binaries, we write the data at
%% the hashpath of the data (by default the SHA2-256 hash of the data). We link
%% the unattended ID's hashpath for the keys (including `/attestations') on the
%% message to the underlying data and recurse. We then link each attestation ID
%% to the unattested message, such that any of the attested or unattested IDs
%% can be read, and once in memory all of the attestations are available. For
%% deep messages, the attestations will also be read, such that the ID of the
%% outer message (which does not include its attestations) will be built upon
%% the attestations of the inner messages. We do not, however, store the IDs from
%% attestations on signed _inner_ messages. We may wish to revisit this.
write(RawMsg, Opts) ->
    % Use the _structured_ format for calculating alternative IDs, but the
    % _tabm_ format for writing to the store.
    case hb_message:with_only_attested(RawMsg) of
        {ok, Msg} ->
            ?event(debug_store, {storing, Msg}),
            do_write_message(
                hb_message:convert(Msg, tabm, <<"structured@1.0">>, Opts),
                calculate_alt_ids(RawMsg, Opts),
                hb_opts:get(store, no_viable_store, Opts),
                Opts
            );
        {error, Err} ->
            {error, Err}
    end.
do_write_message(Bin, AltIDs, Store, Opts) when is_binary(Bin) ->
    % Write the binary in the store at its given hash. Return the path.
    Hashpath = hb_path:hashpath(Bin, Opts),
    ok = hb_store:write(Store, Path = <<"data/", Hashpath/binary>>, Bin),
    lists:map(fun(AltID) -> hb_store:make_link(Store, Path, AltID) end, AltIDs),
    {ok, Path};
do_write_message(Msg, AltIDs, Store, Opts) when is_map(Msg) ->
    % Get the ID of the unsigned message.
    {ok, UnattestedID} = dev_message:id(Msg, #{ <<"attestors">> => <<"none">> }, Opts),
    ?event({writing_message_with_unsigned_id, UnattestedID}),
    MsgHashpathAlg = hb_path:hashpath_alg(Msg),
    hb_store:make_group(Store, UnattestedID),
    % Write the keys of the message into the store, rolling the keys into
    % hashpaths (having only two parts) as we do so.
    % We start by writing the group, such that if the message is empty, we
    % still have a group in the store.
    hb_store:make_group(Store, UnattestedID),
    maps:map(
        fun(Key, Value) ->
            ?event({writing_subkey, {key, Key}, {value, Value}}),
            KeyHashPath =
                hb_path:hashpath(
                    UnattestedID,
                    hb_path:to_binary(Key),
                    MsgHashpathAlg,
                    Opts
                ),
            ?event({key_hashpath_from_unsigned, KeyHashPath}),
            % Note: We do not pass the AltIDs here, as we cannot calculate them
            % based on the TABM that we have in-memory at this point. We could
            % turn the TABM back into a structured message, but this is
            % expensive.
            {ok, Path} = do_write_message(Value, [], Store, Opts),
            hb_store:make_link(Store, Path, KeyHashPath),
            ?event(
                {
                    {link, KeyHashPath},
                    {data_path, Path}
                }
            ),
            Path
        end,
        hb_private:reset(Msg)
    ),
    % Write the attestations to the store, linking each attestation ID to the
    % unattested message.
    lists:map(
        fun(AltID) ->
            hb_store:make_link(Store, UnattestedID, AltID)
        end,
        AltIDs
    ),
    {ok, UnattestedID}.

%% @doc Calculate the alternative IDs for a message.
calculate_alt_ids(Bin, _Opts) when is_binary(Bin) -> [];
calculate_alt_ids(Msg, Opts) ->
    Attestors = maps:keys(maps:get(<<"attestors">>, Msg, #{})),
    lists:map(
        fun(Attestor) ->
            hb_converge:get(
                [<<"attestations">>, Attestor, <<"id">>],
                Msg,
                Opts
            )
        end,
        Attestors
    ).

%% @doc Write a hashpath and its message to the store and link it.
write_hashpath(Msg = #{ <<"priv">> := #{ <<"hashpath">> := HP } }, Opts) ->
    write_hashpath(HP, Msg, Opts);
write_hashpath(MsgWithoutHP, Opts) ->
    write(MsgWithoutHP, Opts).
write_hashpath(HP, Msg, Opts) when is_binary(HP) or is_list(HP) ->
    Store = hb_opts:get(store, no_viable_store, Opts),
    ?event(cache_debug, {writing_hashpath, {hashpath, HP}, {msg, Msg}, {store, Store}}),
    {ok, Path} = write(Msg, Opts),
    hb_store:make_link(Store, Path, HP),
    {ok, Path}.

%% @doc Write a raw binary keys into the store and link it at a given hashpath.
write_binary(Hashpath, Bin, Opts) ->
    write_binary(Hashpath, Bin, hb_opts:get(store, no_viable_store, Opts), Opts).
write_binary(Hashpath, Bin, Store, Opts) ->
    ?event({writing_binary, {hashpath, Hashpath}, {bin, Bin}, {store, Store}}),
    {ok, Path} = do_write_message(Bin, [Hashpath], Store, Opts),
    {ok, Path}.

%% @doc Read the message at a path. Returns in 'structured@1.0' format: Either a
%% richly typed map or a direct binary.
read(Path, Opts) ->
    case store_read(Path, hb_opts:get(store, no_viable_store, Opts), Opts) of
        not_found -> not_found;
        {ok, Res} ->
            ?event({read_encoded_message, Res}),
            Structured = dev_codec_structured:to(Res),
            ?event({read_structured_message, Structured}),
            {ok, Structured}
    end.

%% @doc List all of the subpaths of a given path, read each in turn, returning a
%% flat map.
store_read(_Path, no_viable_store, _) ->
    not_found;
store_read(Path, Store, Opts) ->
    ResolvedFullPath = hb_store:resolve(Store, PathToBin = hb_path:to_binary(Path)),
    ?event(read_debug, {reading, {path, PathToBin}, {resolved, ResolvedFullPath}}),
    case hb_store:type(Store, ResolvedFullPath) of
        not_found -> not_found;
        no_viable_store -> not_found;
        simple -> hb_store:read(Store, ResolvedFullPath);
        composite ->
            case hb_store:list(Store, ResolvedFullPath) of
                {ok, Subpaths} ->
                    ?event(
                        {listed,
                            {original_path, Path},
                            {subpaths, {explicit, Subpaths}}
                        }
                    ),
                    Msg =
                        maps:from_list(
                            lists:map(
                                fun(Subpath) ->
                                    ?event(read_debug, {reading_subpath, {path, Subpath}, {store, Store}}),
                                    {ok, Res} = store_read(
                                        [ResolvedFullPath, Subpath],
                                        Store,
                                        Opts
                                    ),
                                    {iolist_to_binary([Subpath]), Res}
                                end,
                                Subpaths
                            )
                        ),
                    ?event({read_message, Msg}),
                    {ok, Msg};
                _ -> not_found
            end
    end.

%% @doc Read the output of a computation, given Msg1, Msg2, and some options.
read_output(MsgID1, MsgID2, Opts) when ?IS_ID(MsgID1) and ?IS_ID(MsgID2) ->
    ?event({cache_lookup, {msg1, MsgID1}, {msg2, MsgID2}, {opts, Opts}}),
    read(<<MsgID1/binary, "/", MsgID2/binary>>, Opts);
read_output(MsgID1, Msg2, Opts) when ?IS_ID(MsgID1) and is_map(Msg2) ->
    {ok, MsgID2} = dev_message:id(Msg2, #{ <<"attestors">> => <<"all">> }, Opts),
    read(<<MsgID1/binary, "/", MsgID2/binary>>, Opts);
read_output(Msg1, Msg2, Opts) when is_map(Msg1) and is_map(Msg2) ->
    read(hb_path:hashpath(Msg1, Msg2, Opts), Opts);
read_output(_, _, _) -> not_found.

%% @doc Make a link from one path to another in the store.
%% Note: Argument order is `link(Src, Dst, Opts)'.
link(Existing, New, Opts) ->
    hb_store:make_link(
        hb_opts:get(store, no_viable_store, Opts),
        Existing,
        New
    ).

to_integer(Value) when is_list(Value) ->
    list_to_integer(Value);
to_integer(Value) when is_binary(Value) ->
    binary_to_integer(Value).

%%% Tests

test_unsigned(Data) ->
    #{
        <<"base-test-key">> => <<"base-test-value">>,
        <<"deep-test-key">> => Data
    }.

%% Helper function to create signed #tx items.
test_signed(Data) -> test_signed(Data, ar_wallet:new()).
test_signed(Data, Wallet) ->
    hb_message:attest(test_unsigned(Data), Wallet).

test_store_binary(Opts) ->
    Bin = <<"Simple unsigned data item">>,
    {ok, ID} = write(Bin, Opts),
    {ok, RetrievedBin} = read(ID, Opts),
    ?assertEqual(Bin, RetrievedBin).

test_store_unsigned_empty_message(Opts) ->
    Item = #{},
    {ok, Path} = write(Item, Opts),
    {ok, RetrievedItem} = read(Path, Opts),
    ?assert(hb_message:match(Item, RetrievedItem)).

%% @doc Test storing and retrieving a simple unsigned item
test_store_simple_unsigned_message(Opts) ->
    Item = test_unsigned(#{ <<"key">> => <<"Simple unsigned data item">> }),
    %% Write the simple unsigned item
    {ok, _Path} = write(Item, Opts),
    %% Read the item back
    ID = hb_util:human_id(hb_converge:get(id, Item)),
    {ok, RetrievedItem} = read(ID, Opts),
    ?assert(hb_message:match(Item, RetrievedItem)),
    ok.

%% @doc Test storing and retrieving a simple unsigned item
test_store_simple_signed_message(Opts) ->
    Store = hb_opts:get(store, no_viable_store, Opts),
    hb_store:reset(Store),
    Wallet = ar_wallet:new(),
    Address = hb_util:human_id(ar_wallet:to_address(Wallet)),
    Item = test_signed(#{ <<"l2-test-key">> => <<"l2-test-value">> }, Wallet),
    ?event({writing_message, Item}),
    %% Write the simple unsigned item
    {ok, _Path} = write(Item, Opts),
    %% Read the item back
    {ok, UID} = dev_message:id(Item, #{ <<"attestors">> => <<"none">> }, Opts),
    {ok, RetrievedItemU} = read(UID, Opts),
    ?event({retreived_unsigned_message, {expected, Item}, {got, RetrievedItemU}}),
    ?assert(hb_message:match(Item, RetrievedItemU)),
    {ok, AttestedID} = dev_message:id(Item, #{ <<"attestors">> => [Address] }, Opts),
    {ok, RetrievedItemS} = read(AttestedID, Opts),
    ?assert(hb_message:match(Item, RetrievedItemS)),
    ok.

%% @doc Test deeply nested item storage and retrieval
test_deeply_nested_complex_message(Opts) ->
    Store = hb_opts:get(store, no_viable_store, Opts),
    hb_store:reset(Store),
    Wallet = ar_wallet:new(),
    Address = hb_util:human_id(ar_wallet:to_address(Wallet)),
    %% Create nested data
    Level3SignedSubmessage = test_signed([1,2,3], Wallet),
    Outer =
        #{
            <<"level1">> =>
                hb_message:attest(
                    #{
                        <<"level2">> =>
                            #{
                                <<"level3">> => Level3SignedSubmessage,
                                <<"e">> => <<"f">>,
                                <<"z">> => [1,2,3]
                            },
                        <<"c">> => <<"d">>,
                        <<"g">> => [<<"h">>, <<"i">>],
                        <<"j">> => 1337
                    },
                    ar_wallet:new()
                ),
            <<"a">> => <<"b">>
        },
    {ok, UID} = dev_message:id(Outer, #{ <<"attestors">> => <<"none">> }, Opts),
    {ok, AttestedID} = dev_message:id(Outer, #{ <<"attestors">> => [Address] }, Opts),
    %% Write the nested item
    {ok, _} = write(Outer, Opts),
    %% Read the deep value back using subpath
    {ok, DeepMsg} =
        read(
            [
                OuterID = hb_util:human_id(UID),
                <<"level1">>,
                <<"level2">>,
                <<"level3">>
            ],
            Opts
        ),
    ?event({deep_message, DeepMsg}),
    %% Assert that the retrieved item matches the original deep value
    ?assertEqual([1,2,3], hb_converge:get(<<"deep-test-key">>, DeepMsg)),
    ?event({deep_message_match, {read, DeepMsg}, {write, Level3SignedSubmessage}}),
    ?assert(hb_message:match(Level3SignedSubmessage, DeepMsg)),
    {ok, OuterMsg} = read(OuterID, Opts),
    ?assert(hb_message:match(Outer, OuterMsg)),
    {ok, AttestedMsg} = read(hb_util:human_id(AttestedID), Opts),
    ?assert(hb_message:match(Outer, AttestedMsg)).

test_message_with_message(Opts) ->
    Store = hb_opts:get(store, no_viable_store, Opts),
    hb_store:reset(Store),
    Msg = test_unsigned([<<"a">>, <<"b">>, <<"c">>]),
    ?event({writing_message, Msg}),
    {ok, Path} = write(Msg, Opts),
    {ok, RetrievedItem} = read(Path, Opts),
    ?assert(hb_message:match(Msg, RetrievedItem)).

cache_suite_test_() ->
    hb_store:generate_test_suite([
        {"store unsigned empty message", fun test_store_unsigned_empty_message/1},
        {"store binary", fun test_store_binary/1},
        {"store simple unsigned message", fun test_store_simple_unsigned_message/1},
        {"store simple signed message", fun test_store_simple_signed_message/1},
        {"deeply nested complex message", fun test_deeply_nested_complex_message/1},
        {"message with message", fun test_message_with_message/1}
    ]).

run_test() ->
<<<<<<< HEAD
    Opts = #{ store => {hb_store_rocksdb, #{ prefix => "TEST-cache-rocks" }} },

    hb_store_rocksdb:start({hb_store_rocksdb, #{ prefix => "TEST-cache-rocks" }} ),
    hb_store_rocksdb:reset(#{}),
    % test_store_binary(Opts).
    test_store_simple_unsigned_message(Opts).
    % test_store_simple_signed_message(Opts).
    % test_deeply_nested_complex_message(Opts).
=======
    Opts = #{ store => {hb_store_fs, #{ prefix => "TEST-cache-fs" }} },
    test_deeply_nested_complex_message(Opts).
>>>>>>> 84684f85
<|MERGE_RESOLUTION|>--- conflicted
+++ resolved
@@ -367,7 +367,6 @@
     ]).
 
 run_test() ->
-<<<<<<< HEAD
     Opts = #{ store => {hb_store_rocksdb, #{ prefix => "TEST-cache-rocks" }} },
 
     hb_store_rocksdb:start({hb_store_rocksdb, #{ prefix => "TEST-cache-rocks" }} ),
@@ -375,8 +374,4 @@
     % test_store_binary(Opts).
     test_store_simple_unsigned_message(Opts).
     % test_store_simple_signed_message(Opts).
-    % test_deeply_nested_complex_message(Opts).
-=======
-    Opts = #{ store => {hb_store_fs, #{ prefix => "TEST-cache-fs" }} },
-    test_deeply_nested_complex_message(Opts).
->>>>>>> 84684f85
+    % test_deeply_nested_complex_message(Opts).
%%% @doc This device offers an interface for validating AMD SEV-SNP commitments,
%%% as well as generating them, if called in an appropriate environment.
-module(dev_snp).
-export([generate/3, verify/3, trusted/3]).
-include("include/hb.hrl").
-include_lib("eunit/include/eunit.hrl").
-define(COMMITTED_PARAMETERS, [vcpus, vcpu_type, vmm_type, guest_features,
    firmware, kernel, initrd, append]).

%%% Test constants
%% Matching commitment report is found in `test/snp-commitment' in 
%% `dev_codec_flat:serialize/1''s format. Alternatively, set the `TEST_NODE'
%% constant to a live node to run the tests against it.
-define(TEST_NODE, undefined).
-define(TEST_TRUSTED_SOFTWARE, #{
    vcpus => 1,
    vcpu_type => 5, 
    vmm_type => 1,
    guest_features => 1,
    firmware =>
        <<
            "b8c5d4082d5738db6b0fb0294174992738645df70c44cdecf7fad3a62244b788e"
                "7e408c582ee48a74b289f3acec78510"
        >>,
    kernel =>
        <<"69d0cd7d13858e4fcef6bc7797aebd258730f215bc5642c4ad8e4b893cc67576">>,
    initrd =>
        <<"853ebf56bc6ba5f08bd5583055a457898ffa3545897bee00103d3066b8766f5c">>,
    append =>
        <<"6cb8a0082b483849054f93b203aa7d98439736e44163d614f79380ca368cc77e">>
}).

real_node_test() ->
    application:ensure_all_started(hb),
    if ?TEST_NODE == undefined ->
        {skip, <<"Test node not set.">>};
    true ->
        {ok, Report} =
            hb_http:get(
                ?TEST_NODE,
                <<"/~snp@1.0/generate">>,
                #{
                    <<"is-trusted-device">> => <<"snp@1.0">>
                }
            ),
        ?event({snp_report_rcvd, Report}),
        ?event({report_verifies, hb_message:verify(Report)}),
        Result =
            verify(
                Report,
                #{ <<"target">> => <<"self">> },
                #{ snp_trusted => [?TEST_TRUSTED_SOFTWARE] }
            ),
        ?event({snp_validation_res, Result}),
        ?assertEqual({ok, true}, Result)
    end.


%% @doc Verify an commitment report message; validating the identity of a 
%% remote node, its ephemeral private address, and the integrity of the report.
%% The checks that must be performed to validate the report are:
%% 1. Verify the address and the node message ID are the same as the ones
%%    used to generate the nonce.
%% 2. Verify the address that signed the message is the same as the one used
%%    to generate the nonce.
%% 3. Verify that the debug flag is disabled.
%% 4. Verify that the firmware, kernel, and OS (VMSAs) hashes, part of the
%%    measurement, are trusted.
%% 5. Verify the measurement is valid.
%% 6. Verify the report's certificate chain to hardware root of trust.
verify(M1, M2, NodeOpts) ->
    ?event(snp_verify, verify_called),
    % Search for a `body' key in the message, and if found use it as the source
    % of the report. If not found, use the message itself as the source.
    MsgWithJSONReport =
        hb_util:ok(
            hb_message:with_only_committed(
                hb_ao:get(<<"body">>, M2, M2, NodeOpts#{ hashpath => ignore }),
                NodeOpts
            )
        ),
    % Normalize the request message
    ReportJSON = hb_ao:get(<<"report">>, MsgWithJSONReport, NodeOpts),
    Report = hb_json:decode(ReportJSON),
    Msg =
        maps:merge(
            maps:without([<<"report">>], MsgWithJSONReport),
            Report
        ),
    % Step 1: Verify the nonce.
    Address = hb_ao:get(<<"address">>, Msg, NodeOpts),
    ?event({snp_address, Address}),
    NodeMsgID =
        case hb_ao:get(<<"node-message">>, Msg, NodeOpts#{ hashpath => ignore }) of
            undefined ->
                case hb_ao:get(<<"node-message-id">>, Msg, NodeOpts) of
                    undefined -> {error, missing_node_msg_id};
                    ID -> ID
                end;
            NodeMsg -> hb_util:ok(dev_message:id(NodeMsg, #{}, NodeOpts))
        end,
    ?event({snp_node_msg_id, NodeMsgID}),
    Nonce = hb_util:decode(hb_ao:get(<<"nonce">>, Msg, NodeOpts)),
    ?event({snp_nonce, Nonce}),
    NonceMatches = report_data_matches(Address, NodeMsgID, Nonce),
    ?event({nonce_matches, NonceMatches}),
    % Step 2: Verify the address and the signature.
    Signers = hb_message:signers(M2),
    ?event({snp_signers, {explicit, Signers}}),
<<<<<<< HEAD
    SigIsValid = hb_message:verify(M2, Signers),
=======
    SigIsValid = hb_message:verify(MsgWithJSONReport, Signers),
>>>>>>> ee6af0b3
    ?event({snp_sig_is_valid, SigIsValid}),
    AddressIsValid = lists:member(Address, Signers),
    ?event({address_is_valid, AddressIsValid, {signer, Signers}, {address, Address}}),
    % Step 3: Verify that the debug flag is disabled.
    DebugDisabled = not is_debug(Msg),
    ?event({debug_disabled, DebugDisabled}),
    % Step 4: Verify measurement data (firmware, kernel, OS image) is trusted.
    IsTrustedSoftware = execute_is_trusted(M1, Msg, NodeOpts),
    ?event({trusted_software, IsTrustedSoftware}),
    % Step 5: Verify the measurement against the report's measurement.
    Args =
        maps:from_list(
            lists:map(
                fun({Key, Val}) -> {binary_to_existing_atom(Key), Val} end,
                maps:to_list(
                    maps:with(
                        lists:map(
                            fun atom_to_binary/1,
                            ?COMMITTED_PARAMETERS
                        ),
                        hb_ao:get(<<"local-hashes">>, Msg, NodeOpts)
                    )
                )
            )
        ),
    ?event({args, { explicit, Args}}),
    {ok,Expected} = dev_snp_nif:compute_launch_digest(Args),
    ExpectedBin = list_to_binary(Expected),
    ?event({expected_measurement, ExpectedBin}),
    Measurement = hb_ao:get(<<"measurement">>, Msg, NodeOpts),
    ?event({measurement, {explicit,Measurement}}),
    {Status, MeasurementIsValid} =
        dev_snp_nif:verify_measurement(
            ReportJSON,
            ExpectedBin
        ),
    ?event({status, Status}),
    ?event({measurement_is_valid, MeasurementIsValid}),
    % Step 6: Check the report's integrity.
    {ok, ReportIsValid} = dev_snp_nif:verify_signature(ReportJSON),
    ?event({report_is_valid, ReportIsValid}),
    Valid =
        lists:all(
            fun({ok, Bool}) -> Bool; (Bool) -> Bool end,
            [
                NonceMatches,
                SigIsValid,
                AddressIsValid,
                DebugDisabled,
                IsTrustedSoftware,
                MeasurementIsValid,
                ReportIsValid
            ]
        ),
    ?event({final_validation_result, Valid}),
    {ok, hb_util:bin(Valid)}.

%% @doc Generate an commitment report and emit it as a message, including all of 
%% the necessary data to generate the nonce (ephemeral node address + node
%% message ID), as well as the expected measurement (firmware, kernel, and VMSAs
%% hashes).
generate(_M1, _M2, Opts) ->
    ?event({generate_opts, {explicit, Opts}}),
    Wallet = hb_opts:get(priv_wallet, no_viable_wallet, Opts),
    Address = hb_util:human_id(ar_wallet:to_address(Wallet)),
    % ?event({snp_wallet, Wallet}),
    % Remove the `priv*' keys from the options.
    {ok, PublicNodeMsgID} =
        dev_message:id(
                NodeMsg = hb_private:reset(Opts),
                #{ <<"committers">> => <<"none">> },
                Opts
            ),
    RawPublicNodeMsgID = hb_util:native_id(PublicNodeMsgID),
    ?event({snp_node_msg, NodeMsg}),
    ?event({snp_node_msg_id, byte_size(RawPublicNodeMsgID)}),
    ?event({snp_node_msg_id_bin, {explicit, io:format("~p", [RawPublicNodeMsgID])}}),
    % Generate the commitment report.
    ?event({snp_address,  byte_size(Address)}),
    ReportData = generate_nonce(Address, RawPublicNodeMsgID),
    ?event({snp_report_data, byte_size(ReportData)}),

    LocalHashes = hd(hb_opts:get(snp_trusted, [#{}], Opts)),
    ?event(snp_local_hashes, {explicit, LocalHashes}),
    
    {ok, ReportJSON} = dev_snp_nif:generate_attestation_report(ReportData, 1),
    ?event({snp_report_json, ReportJSON}),
<<<<<<< HEAD
    LocalHashes = hb_private:reset(hb_ao:get(<<"snp_trusted/1">>, Opts, #{})),
    ?event(snp_local_hashes, {explicit, LocalHashes}),
=======

>>>>>>> ee6af0b3
    ?event(
        {snp_report_generated,
            {nonce, ReportData},
            {report, ReportJSON}
        }
    ),
    ReportMsg = hb_message:commit(#{
        <<"local-hashes">> => LocalHashes,
        <<"nonce">> => hb_util:encode(ReportData),
        <<"address">> => Address,
        <<"node-message">> => NodeMsg,
        <<"report">> => ReportJSON
    }, Wallet),
    
    ?event({verify_res, hb_message:verify(ReportMsg)}),
    ?event({snp_report_msg, ReportMsg}),
    {ok, ReportMsg}.

%% @doc Ensure that the node's debug policy is disabled.
is_debug(Report) ->
    (hb_ao:get(<<"policy">>, Report, #{}) band (1 bsl 19)) =/= 0.

%% @doc Ensure that all of the software hashes are trusted. The caller may set
%% a specific device to use for the `is-trusted' key. The device must then
%% implement the `trusted' resolver.
execute_is_trusted(M1, Msg, NodeOpts) ->
    % Generate a modified version of the base message, with the 
    % `is-trusted-device' key set as the device, if provided by the caller.
    % If not provided, use the default resolver (this module's `trusted'
    % function).
    ModM1 =
        case hb_ao:get(<<"is-trusted-device">>, M1, NodeOpts) of
            not_found -> M1#{ <<"device">> => <<"snp@1.0">> };
            Device -> {as, Device, M1}
        end,
    LocalHashes = hb_ao:get(<<"local-hashes">>, Msg, NodeOpts),
    Result = lists:all(
        fun(ReportKey) ->
            ?event(trusted, {report_key, {explicit, ReportKey}}),
            ReportVal = hb_ao:get(ReportKey, LocalHashes, NodeOpts),
            ?event(trusted, {report_val, {explicit, ReportVal}}),
            QueryMsg = #{
                <<"path">> => <<"trusted">>,
                <<"key">> => ReportKey,
                <<"body">> => ReportVal
            },
            ?event(trusted, {query_msg, {explicit, QueryMsg}}),
            % ?event({is_trusted_query, {base, ModM1}, {query, QueryMsg}}),
            % Resolve the query message against the modified base message.
            {ok, KeyIsTrusted} = hb_ao:resolve(ModM1, QueryMsg, NodeOpts),
            % ?event(
            %     {is_software_component_trusted,
            %         {key, ReportKey},
            %         {trusted, ReportKey},
            %         {result, KeyIsTrusted}
            %     }
            % ),
            KeyIsTrusted
        end,
        ?COMMITTED_PARAMETERS
    ),
    ?event({is_all_software_trusted, Result}),
    {ok, Result}.

%% @doc Validates if a given message parameter matches a trusted value from the SNP trusted list
%% Returns {ok, true} if the message is trusted, {ok, false} otherwise
trusted(_Msg1, Msg2, NodeOpts) ->
    % Extract the key name to check and the expected value from the message
    Key = hb_ao:get(<<"key">>, Msg2, NodeOpts),
    Body = hb_ao:get(<<"body">>, Msg2, not_found, NodeOpts),
    ?event(trusted, {key, {explicit, Key}}),
    ?event(trusted, {body, {explicit, Body}}),
    %% Get trusted software list from node options
    % This is the set of approved configurations for attestation
<<<<<<< HEAD
    TrustedSoftware = hb_opts:get(snp_trusted, #{}, NodeOpts),
    ?event(trusted,{trusted_software, {explicit, TrustedSoftware}}),
    ?event(trusted, {msg2, {explicit, Msg2}}),
    ?event(trusted, {node_opts, {explicit, NodeOpts}}),
=======
    TrustedSoftware = hb_opts:get(snp_trusted, [#{}], NodeOpts),
>>>>>>> ee6af0b3
    %% Check if the value exists in any of the trusted maps in the list
    IsTrusted = 
        case TrustedSoftware of
            % Handle empty trusted software list
<<<<<<< HEAD
            #{} when map_size(TrustedSoftware) =:= 0 -> 
                false;
            % Process map of trusted configurations
            #{} when is_map(TrustedSoftware) ->
                % Iterate through all trusted entries (fold accumulates a boolean result)
                maps:fold(
                    fun(_EntryKey, TrustedMap, Acc) ->
                        % Short-circuit if we've already found a match
                        Acc orelse
                        % Otherwise check if this entry matches
                        case is_map(TrustedMap) of
                            true ->
                                % Get the value for the specified key from the trusted entry
                                PropertyName = hb_ao:get(Key, TrustedMap, NodeOpts),
                                ?event(trusted, {property_name, { explicit, PropertyName}}),
                                % Compare to see if it matches the expected value
                                PropertyName == Body;
                            % Not a map, so not a valid trusted entry
                            false -> false
                        end
                    end,
                    false,  % Initial accumulator value (not trusted)
=======
            [] -> 
                false;
            % Process list of trusted configurations
            [_|_] when is_list(TrustedSoftware) ->
                % Check if any trusted configuration matches
                lists:any(
                    fun(TrustedMap) ->
                        % Check if this entry is a valid map
                        is_map(TrustedMap) andalso
                        % Get the value for the specified key from the trusted entry
                        case hb_ao:get(Key, TrustedMap, not_found, NodeOpts) of
                            not_found -> false;
                            PropertyName ->
                                ?event(trusted, {property_name, { explicit, PropertyName}}),
                                % Compare to see if it matches the expected value
                                PropertyName == Body
                        end
                    end,
>>>>>>> ee6af0b3
                    TrustedSoftware
                );
            
            % Handle other cases (should not normally happen)
            _ -> false
        end,
    %% Return the trust validation result
    {ok, IsTrusted}.

%% @doc Ensure that the report data matches the expected report data.
report_data_matches(Address, NodeMsgID, ReportData) ->
    ?event({generated_nonce, {explicit, generate_nonce(Address, NodeMsgID)}}),
    ?event({expected_nonce, {explicit, ReportData}}),
    generate_nonce(Address, NodeMsgID) == ReportData.

%% @doc Generate the nonce to use in the commitment report.
generate_nonce(RawAddress, RawNodeMsgID) ->
    Address = hb_util:native_id(RawAddress),
    NodeMsgID = hb_util:native_id(RawNodeMsgID),
    << Address/binary, NodeMsgID/binary >>.

%% Generate an commitment report and emit it via HTTP.
% generate_test() ->
% 	Trusted =
% 		#{
% 			vcpus => 1,
% 			vcpu_type => 5, 
% 			vmm_type => 1,
% 			guest_features => 16#1,
% 			firmware =>
%               "b8c5d4082d5738db6b0fb0294174992738645df70c44cdecf7fad3a62244b7"
%                   "88e7e408c582ee48a74b289f3acec78510",
% 			kernel =>
%               "69d0cd7d13858e4fcef6bc7797aebd258730f215bc5642c4ad8e4b893cc67576",
% 			initrd =>
%               "02e28b6c718bf0a5260d6f34d3c8fe0d71bf5f02af13e1bc695c6bc162120da1",
% 			append =>
%               "56e1e5190622c8c6b9daa4fe3ad83f3831c305bb736735bf795b284cb462c9e7"
% 		},
%     Wallet = ar_wallet:new(),
%     Addr = hb_util:human_id(ar_wallet:to_address(Wallet)),
%     Node = hb_http_server:start_node(
%         #{
%             force_signed => true,
%             priv_wallet => Wallet,
% 			snp_hashes => Trusted
%         }
%     ),
%     {ok, Report} = hb_http:get(Node, <<"/\~snp@1.0/generate">>, #{}),
%     ?event({snp_report_rcvd, Report}),
%     ?assertEqual(Addr, hb_ao:get(<<"address">>, Report, #{})),
% 	ValidationRes = verify(#{ <<"trusted">> => Trusted}, #{ <<"body">> => Report }, #{}),
% 	?event({snp_validation_res, ValidationRes}),
%     ?assertEqual({ok, true}, ValidationRes).<|MERGE_RESOLUTION|>--- conflicted
+++ resolved
@@ -107,11 +107,7 @@
     % Step 2: Verify the address and the signature.
     Signers = hb_message:signers(M2),
     ?event({snp_signers, {explicit, Signers}}),
-<<<<<<< HEAD
-    SigIsValid = hb_message:verify(M2, Signers),
-=======
     SigIsValid = hb_message:verify(MsgWithJSONReport, Signers),
->>>>>>> ee6af0b3
     ?event({snp_sig_is_valid, SigIsValid}),
     AddressIsValid = lists:member(Address, Signers),
     ?event({address_is_valid, AddressIsValid, {signer, Signers}, {address, Address}}),
@@ -199,12 +195,7 @@
     
     {ok, ReportJSON} = dev_snp_nif:generate_attestation_report(ReportData, 1),
     ?event({snp_report_json, ReportJSON}),
-<<<<<<< HEAD
-    LocalHashes = hb_private:reset(hb_ao:get(<<"snp_trusted/1">>, Opts, #{})),
-    ?event(snp_local_hashes, {explicit, LocalHashes}),
-=======
-
->>>>>>> ee6af0b3
+
     ?event(
         {snp_report_generated,
             {nonce, ReportData},
@@ -279,42 +270,11 @@
     ?event(trusted, {body, {explicit, Body}}),
     %% Get trusted software list from node options
     % This is the set of approved configurations for attestation
-<<<<<<< HEAD
-    TrustedSoftware = hb_opts:get(snp_trusted, #{}, NodeOpts),
-    ?event(trusted,{trusted_software, {explicit, TrustedSoftware}}),
-    ?event(trusted, {msg2, {explicit, Msg2}}),
-    ?event(trusted, {node_opts, {explicit, NodeOpts}}),
-=======
     TrustedSoftware = hb_opts:get(snp_trusted, [#{}], NodeOpts),
->>>>>>> ee6af0b3
     %% Check if the value exists in any of the trusted maps in the list
     IsTrusted = 
         case TrustedSoftware of
             % Handle empty trusted software list
-<<<<<<< HEAD
-            #{} when map_size(TrustedSoftware) =:= 0 -> 
-                false;
-            % Process map of trusted configurations
-            #{} when is_map(TrustedSoftware) ->
-                % Iterate through all trusted entries (fold accumulates a boolean result)
-                maps:fold(
-                    fun(_EntryKey, TrustedMap, Acc) ->
-                        % Short-circuit if we've already found a match
-                        Acc orelse
-                        % Otherwise check if this entry matches
-                        case is_map(TrustedMap) of
-                            true ->
-                                % Get the value for the specified key from the trusted entry
-                                PropertyName = hb_ao:get(Key, TrustedMap, NodeOpts),
-                                ?event(trusted, {property_name, { explicit, PropertyName}}),
-                                % Compare to see if it matches the expected value
-                                PropertyName == Body;
-                            % Not a map, so not a valid trusted entry
-                            false -> false
-                        end
-                    end,
-                    false,  % Initial accumulator value (not trusted)
-=======
             [] -> 
                 false;
             % Process list of trusted configurations
@@ -333,7 +293,6 @@
                                 PropertyName == Body
                         end
                     end,
->>>>>>> ee6af0b3
                     TrustedSoftware
                 );
             

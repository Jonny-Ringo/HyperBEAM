%%% @doc This module is the root of the device call logic of the 
%%% AO-Core protocol in HyperBEAM.
%%% 
%%% At the implementation level, every message is simply a collection of keys,
%%% dictated by its `Device', that can be resolved in order to yield their
%%% values. Each key may contain a link to another message or a raw value:
%%% 
%%% 	`ao(BaseMessage, RequestMessage) -> {Status, Result}'
%%% 
%%% Under-the-hood, `AO-Core(BaseMessage, RequestMessage)' leads to a lookup of
%%% the `device' key of the base message, followed by the evaluation of
%%% `DeviceMod:PathPart(BaseMessage, RequestMessage)', which defines the user 
%%% compute to be performed. If `BaseMessage' does not specify a device, 
%%% `~message@1.0' is assumed. The key to resolve is specified by the `path' 
%%% field of the message.
%%% 
%%% After each output, the `HashPath' is updated to include the `RequestMessage'
%%% that was executed upon it.
%%% 
%%% Because each message implies a device that can resolve its keys, as well
%%% as generating a merkle tree of the computation that led to the result,
%%% you can see the AO-Core protocol as a system for cryptographically chaining 
%%% the execution of `combinators'. See `docs/ao-core-protocol.md' for more 
%%% information about AO-Core.
%%% 
%%% The `key(BaseMessage, RequestMessage)' pattern is repeated throughout the 
%%% HyperBEAM codebase, sometimes with `BaseMessage' replaced with `Msg1', `M1'
%%% or similar, and `RequestMessage' replaced with `Msg2', `M2', etc.
%%% 
%%% The result of any computation can be either a new message or a raw literal 
%%% value (a binary, integer, float, atom, or list of such values).
%%% 
%%% Devices can be expressed as either modules or maps. They can also be 
%%% referenced by an Arweave ID, which can be used to load a device from 
%%% the network (depending on the value of the `load_remote_devices' and 
%%% `trusted_device_signers' environment settings).
%%% 
%%% HyperBEAM device implementations are defined as follows:
%%% <pre>
%%%     DevMod:ExportedFunc : Key resolution functions. All are assumed to be
%%%                           device keys (thus, present in every message that
%%%                           uses it) unless specified by `DevMod:info()'.
%%%                           Each function takes a set of parameters
%%%                           of the form `DevMod:KeyHandler(Msg1, Msg2, Opts)'.
%%%                           Each of these arguments can be ommitted if not
%%%                           needed. Non-exported functions are not assumed
%%%                           to be device keys.
%%%
%%%     DevMod:info : Optional. Returns a map of options for the device. All 
%%%                   options are optional and assumed to be the defaults if 
%%%                   not specified. This function can accept a `Message1' as 
%%%                   an argument, allowing it to specify its functionality 
%%%                   based on a specific message if appropriate.
%%% 
%%%     info/exports : Overrides the export list of the Erlang module, such that
%%%                   only the functions in this list are assumed to be device
%%%                   keys. Defaults to all of the functions that DevMod 
%%%                   exports in the Erlang environment.
%%%
%%%     info/excludes : A list of keys that should not be resolved by the device,
%%%                     despite being present in the Erlang module exports list.
%%% 
%%%     info/handler : A function that should be used to handle _all_ keys for 
%%%                    messages using the device.
%%% 
%%%     info/default : A function that should be used to handle all keys that
%%%                    are not explicitly implemented by the device. Defaults to
%%%                    the `dev_message' device, which contains general keys for 
%%%                    interacting with messages.
%%% 
%%%     info/default_mod : A different device module that should be used to
%%%                    handle all keys that are not explicitly implemented
%%%                    by the device. Defaults to the `dev_message' device.
%%% 
%%%     info/grouper : A function that returns the concurrency 'group' name for
%%%                    an execution. Executions with the same group name will
%%%                    be executed by sending a message to the associated process
%%%                    and waiting for a response. This allows you to control 
%%%                    concurrency of execution and to allow executions to share
%%%                    in-memory state as applicable. Default: A derivation of
%%%                    Msg1+Msg2. This means that concurrent calls for the same
%%%                    output will lead to only a single execution.
%%% 
%%%     info/worker : A function that should be run as the 'server' loop of
%%%                   the executor for interactions using the device.
%%% 
%%% The HyperBEAM resolver also takes a number of runtime options that change
%%% the way that the environment operates:
%%% 
%%% `update_hashpath':  Whether to add the `Msg2' to `HashPath' for the `Msg3'.
%%% 					Default: true.
%%% `add_key':          Whether to add the key to the start of the arguments.
%%% 					Default: `<not set>'.
%%% </pre>
-module(hb_ao).
%%% Main AO-Core API:
-export([resolve/2, resolve/3, resolve_many/2]).
-export([normalize_key/1, normalize_key/2, normalize_keys/1]).
-export([message_to_fun/3, message_to_device/2, load_device/2, find_exported_function/5]).
-export([force_message/2]).
%%% Shortcuts and tools:
-export([info/2, keys/1, keys/2, keys/3, truncate_args/2]).
-export([get/2, get/3, get/4, get_first/2, get_first/3]).
-export([set/2, set/3, set/4, remove/2, remove/3]).
%%% Exports for tests in hb_ao_test_vectors.erl:
-export([deep_set/4, is_exported/4]).
-include("include/hb.hrl").

-define(TEMP_OPTS, [add_key, force_message, cache_control, spawn_worker]).

%% @doc Get the value of a message's key by running its associated device
%% function. Optionally, takes options that control the runtime environment. 
%% This function returns the raw result of the device function call:
%% `{ok | error, NewMessage}.'
%% The resolver is composed of a series of discrete phases:
%%      1: Normalization.
%%      2: Cache lookup.
%%      3: Validation check.
%%      4: Persistent-resolver lookup.
%%      5: Device lookup.
%%      6: Execution.
%%      7: Cryptographic linking.
%%      8: Result caching.
%%      9: Notify waiters.
%%     10: Fork worker.
%%     11: Recurse or terminate.

resolve(SingletonMsg, Opts) when is_map(SingletonMsg) ->
    resolve_many(hb_singleton:from(SingletonMsg), Opts).

resolve(Msg1, Path, Opts) when not is_map(Path) ->
    resolve(Msg1, #{ <<"path">> => Path }, Opts);
resolve(Msg1, Msg2, Opts) ->
    PathParts = hb_path:from_message(request, Msg2),
    ?event(ao_core, {stage, 1, prepare_multimessage_resolution, {path_parts, PathParts}}),
    MessagesToExec = [ Msg2#{ <<"path">> => Path } || Path <- PathParts ],
    ?event(ao_core, {stage, 1, prepare_multimessage_resolution, {messages_to_exec, MessagesToExec}}),
    resolve_many([Msg1 | MessagesToExec], Opts).

%% @doc Resolve a list of messages in sequence. Take the output of the first
%% message as the input for the next message. Once the last message is resolved,
%% return the result.
%% A `resolve_many' call with only a single ID will attempt to read the message
%% directly from the store. No execution is performed.
resolve_many([ID], Opts) when ?IS_ID(ID) ->
    % Note: This case is necessary to place specifically here for two reasons:
    % 1. It is not in `do_resolve_many' because we need to handle the case
    %    where a result from a prior invocation is an ID itself. We should not
    %    attempt to resolve such IDs further.
    % 2. The main AO-Core logic looks for linkages between message input
    %    pairs and outputs. With only a single ID, there is not a valid pairing
    %    to use in looking up a cached result.
    ?event(ao_core, {stage, na, resolve_directly_to_id, ID, {opts, Opts}}, Opts),
    try {ok, ensure_message_loaded(ID, Opts)}
    catch _:_:_ -> {error, not_found}
    end;
resolve_many(ListMsg, Opts) when is_map(ListMsg) ->
    % We have been given a message rather than a list of messages, so we should
    % convert it to a list, assuming that the message is monotonically numbered.
    ListOfMessages =
        try hb_util:message_to_ordered_list(ListMsg, internal_opts(Opts))
        catch
          Type:Exception:Stacktrace ->
            throw(
                {resolve_many_error,
                    {given_message_not_ordered_list, ListMsg},
                    {type, Type},
                    {exception, Exception},
                    {stacktrace, Stacktrace}
                }
            )
        end,
    resolve_many(ListOfMessages, Opts);
resolve_many({as, DevID, Msg}, Opts) ->
    subresolve(#{}, DevID, Msg, Opts);
resolve_many(MsgList, Opts) ->
    ?event(ao_core, {resolve_many, MsgList}, Opts),
    Res = do_resolve_many(MsgList, Opts),
    ?event(ao_core, {resolve_many_complete, {res, Res}, {req, MsgList}}, Opts),
    Res.
do_resolve_many([Msg3], Opts) ->
    ?event(ao_core, {stage, 11, resolve_complete, Msg3}),
    {ok, hb_cache:ensure_loaded(Msg3, Opts)};
do_resolve_many([Msg1, Msg2 | MsgList], Opts) ->
    ?event(ao_core, {stage, 0, resolve_many, {msg1, Msg1}, {msg2, Msg2}, {opts, Opts}}),
    case resolve_stage(1, Msg1, Msg2, Opts) of
        {ok, Msg3} ->
            ?event(ao_core,
                {
                    stage,
                    11,
                    resolved_message_of_many,
                    {msg3, Msg3},
                    {opts, Opts}
                },
				Opts
            ),
            do_resolve_many([Msg3 | MsgList], Opts);
        Res ->
            ?event(ao_core, {stage, 11, resolve_many_terminating_early, Res}),
            Res
    end.

resolve_stage(1, Link, Msg2, Opts) when ?IS_LINK(Link) ->
    % If the first message is a link, we should load the message and
    % continue with the resolution.
    ?event(ao_core, {stage, 1, resolve_base_link, {link, Link}}, Opts),
    resolve_stage(1, hb_cache:ensure_loaded(Link, Opts), Msg2, Opts);
resolve_stage(1, Msg1, Link, Opts) when ?IS_LINK(Link) ->
    % If the second message is a link, we should load the message and
    % continue with the resolution.
    ?event(ao_core, {stage, 1, resolve_req_link, {link, Link}}, Opts),
    resolve_stage(1, Msg1, hb_cache:ensure_loaded(Link, Opts), Opts);
resolve_stage(1, {as, DevID, Ref}, Msg2, Opts) when ?IS_ID(Ref) orelse ?IS_LINK(Ref) ->
    % Normalize `as' requests with a raw ID or link as the path. Links will be
    % loaded in following stages.
    resolve_stage(1, {as, DevID, #{ <<"path">> => Ref }}, Msg2, Opts);
resolve_stage(1, {as, DevID, Link}, Msg2, Opts) when ?IS_LINK(Link) ->
    % If the first message is an `as' with a link, we should load the message and
    % continue with the resolution.
    ?event(ao_core, {stage, 1, resolve_base_as_link, {link, Link}}, Opts),
    resolve_stage(1, {as, DevID, hb_cache:ensure_loaded(Link, Opts)}, Msg2, Opts);
resolve_stage(1, {as, DevID, Raw = #{ <<"path">> := ID }}, Msg2, Opts) when ?IS_ID(ID) ->
    % If the first message is an `as' with an ID, we should load the message and
    % apply the non-path elements of the sub-request to it.
    ?event(ao_core, {stage, 1, subresolving_with_load, {dev, DevID}, {id, ID}}, Opts),
    RemMsg1 = hb_maps:without([<<"path">>], Raw),
    ?event(subresolution, {loading_message, {id, ID}, {params, RemMsg1}}, Opts),
    Msg1b = ensure_message_loaded(ID, Opts),
    ?event(subresolution, {loaded_message, {msg, Msg1b}}, Opts),
    Msg1c = hb_maps:merge(Msg1b, RemMsg1),
    ?event(subresolution, {merged_message, {msg, Msg1c}}, Opts),
    Msg1d = set(Msg1c, <<"device">>, DevID, Opts),
    ?event(subresolution, {loaded_parameterized_message, {msg, Msg1d}}, Opts),
    resolve_stage(1, Msg1d, Msg2, Opts);
resolve_stage(1, Raw = {as, DevID, SubReq}, Msg2, Opts) ->
    % Set the device of the message to the specified one and resolve the sub-path.
    % As this is the first message, we will then continue to execute the request
    % on the result.
    ?event(ao_core, {stage, 1, subresolving_base, {dev, DevID}, {subreq, SubReq}}, Opts),
    ?event(subresolution, {as, {dev, DevID}, {subreq, SubReq}, {msg2, Msg2}}, Opts),
    case subresolve(#{}, DevID, SubReq, Opts) of
        {ok, SubRes} ->
            % The subresolution has returned a new message. Continue with it.
            ?event(subresolution,
                {continuing_with_subresolved_message, {msg1, SubRes}},
                Opts
            ),
            resolve_stage(1, SubRes, Msg2, Opts);
        OtherRes ->
            % The subresolution has returned an error. Return it.
            ?event(subresolution,
                {subresolution_error, {msg1, Raw}, {res, OtherRes}},
                Opts
            ),
            OtherRes
    end;
resolve_stage(1, RawMsg1, Msg2Outer = #{ <<"path">> := {as, DevID, Msg2Inner} }, Opts) ->
    % Set the device to the specified `DevID' and resolve the message. Merging
    % the `Msg2Inner' into the `Msg2Outer' message first. We return the result
    % of the sub-resolution directly.
    ?event(ao_core, {stage, 1, subresolving_from_request, {dev, DevID}}, Opts),
    LoadedInner = ensure_message_loaded(Msg2Inner, Opts),
    Msg2 =
        hb_maps:merge(
            Msg2Outer,
            if is_map(LoadedInner) -> LoadedInner;
            true -> #{ <<"path">> => LoadedInner }
            end
        ),
    subresolve(RawMsg1, DevID, Msg2, Opts);
resolve_stage(1, Msg1, Msg2, Opts) when is_list(Msg1) ->
    % Normalize lists to numbered maps (base=1) if necessary.
    ?event(ao_core, {stage, 1, list_normalize}, Opts),
    resolve_stage(1,
        normalize_keys(Msg1),
        Msg2,
        Opts
    );
resolve_stage(1, Msg1, NonMapMsg2, Opts) when not is_map(NonMapMsg2) ->
    ?event(ao_core, {stage, 1, path_normalize}),
    resolve_stage(1, Msg1, #{ <<"path">> => NonMapMsg2 }, Opts);
resolve_stage(1, RawMsg1, RawMsg2, Opts) ->
    % Normalize the path to a private key containing the list of remaining
    % keys to resolve.
    ?event(ao_core, {stage, 1, normalize}, Opts),
    Msg1 = normalize_keys(RawMsg1),
    Msg2 = normalize_keys(RawMsg2),
    resolve_stage(2, Msg1, Msg2, Opts);
resolve_stage(2, Msg1, Msg2, Opts) ->
    ?event(ao_core, {stage, 2, cache_lookup}, Opts),
    % Lookup request in the cache. If we find a result, return it.
    % If we do not find a result, we continue to the next stage,
    % unless the cache lookup returns `halt' (the user has requested that we 
    % only return a result if it is already in the cache).
    case hb_cache_control:maybe_lookup(Msg1, Msg2, Opts) of
        {ok, Msg3} ->
            ?event(ao_core, {stage, 2, cache_hit, {msg3, Msg3}, {opts, Opts}}, Opts),
            {ok, Msg3};
        {continue, NewMsg1, NewMsg2} ->
            resolve_stage(3, NewMsg1, NewMsg2, Opts);
        {error, CacheResp} -> {error, CacheResp}
    end;
resolve_stage(3, Msg1, Msg2, Opts) when not is_map(Msg1) or not is_map(Msg2) ->
    % Validation check: If the messages are not maps, we cannot find a key
    % in them, so return not_found.
    ?event(ao_core, {stage, 3, validation_check_type_error}, Opts),
    {error, not_found};
resolve_stage(3, Msg1, Msg2, Opts) ->
    ?event(ao_core, {stage, 3, validation_check}, Opts),
    % Validation check: Check if the message is valid.
    %Msg1Valid = (hb_message:signers(Msg1) == []) orelse hb_message:verify(Msg1),
    %Msg2Valid = (hb_message:signers(Msg2) == []) orelse hb_message:verify(Msg2),
    ?no_prod("Enable message validity checks!"),
    case {true, true} of
        _ -> resolve_stage(4, Msg1, Msg2, Opts);
        _ -> error_invalid_message(Msg1, Msg2, Opts)
    end;
resolve_stage(4, Msg1, Msg2, Opts) ->
    ?event(ao_core, {stage, 4, persistent_resolver_lookup}, Opts),
    % Persistent-resolver lookup: Search for local (or Distributed
    % Erlang cluster) processes that are already performing the execution.
    % Before we search for a live executor, we check if the device specifies 
    % a function that tailors the 'group' name of the execution. For example, 
    % the `dev_process' device 'groups' all calls to the same process onto
    % calls to a single executor. By default, `{Msg1, Msg2}' is used as the
    % group name.
    case hb_persistent:find_or_register(Msg1, Msg2, hb_maps:without(?TEMP_OPTS, Opts)) of
        {leader, ExecName} ->
            % We are the leader for this resolution. Continue to the next stage.
            case hb_opts:get(spawn_worker, false, Opts) of
                true -> ?event(worker_spawns, {will_become, ExecName});
                _ -> ok
            end,
            resolve_stage(5, Msg1, Msg2, ExecName, Opts);
        {wait, Leader} ->
            % There is another executor of this resolution in-flight.
            % Bail execution, register to receive the response, then
            % wait.
            case hb_persistent:await(Leader, Msg1, Msg2, Opts) of
                {error, leader_died} ->
                    ?event(
                        ao_core,
                        {leader_died_during_wait,
                            {leader, Leader},
                            {msg1, Msg1},
                            {msg2, Msg2},
                            {opts, Opts}
                        },
                        Opts
                    ),
                    % Re-try again if the group leader has died.
                    resolve_stage(4, Msg1, Msg2, Opts);
                Res ->
                    % Now that we have the result, we can skip right to potential
                    % recursion (step 11) in the outer-wrapper.
                    Res
            end;
        {infinite_recursion, GroupName} ->
            % We are the leader for this resolution, but we executing the 
            % computation again. This may plausibly be OK in _some_ cases,
            % but in general it is the sign of a bug.
            ?event(
                ao_core,
                {infinite_recursion,
                    {exec_group, GroupName},
                    {msg1, Msg1},
                    {msg2, Msg2},
                    {opts, Opts}
                },
                Opts
            ),
            case hb_opts:get(allow_infinite, false, Opts) of
                true ->
                    % We are OK with infinite loops, so we just continue.
                    resolve_stage(5, Msg1, Msg2, GroupName, Opts);
                false ->
                    % We are not OK with infinite loops, so we raise an error.
                    error_infinite(Msg1, Msg2, Opts)
            end
    end.
resolve_stage(5, Msg1, Msg2, ExecName, Opts) ->
    ?event(ao_core, {stage, 5, device_lookup}, Opts),
    % Device lookup: Find the Erlang function that should be utilized to 
    % execute Msg2 on Msg1.
	{ResolvedFunc, NewOpts} =
		try
            UserOpts = hb_maps:without(?TEMP_OPTS, Opts),
			Key = hb_path:hd(Msg2, UserOpts),
			% Try to load the device and get the function to call.
            ?event(
                {
                    resolving_key,
                    {key, Key},
                    {msg1, Msg1},
                    {msg2, Msg2},
                    {opts, Opts}
                }
            ),
			{Status, _Mod, Func} = message_to_fun(Msg1, Key, UserOpts),
			?event(
				{found_func_for_exec,
                    {key, Key},
					{func, Func},
					{msg1, Msg1},
					{msg2, Msg2},
					{opts, Opts}
				}
			),
			% Next, add an option to the Opts map to indicate if we should
			% add the key to the start of the arguments.
			{
				Func,
				Opts#{
					add_key =>
						case Status of
							add_key -> Key;
							_ -> false
						end
				}
			}
		catch
			Class:Exception:Stacktrace ->
                ?event(
                    ao_result,
                    {
                        load_device_failed,
                        {msg1, Msg1},
                        {msg2, Msg2},
                        {exec_name, ExecName},
                        {exec_class, Class},
                        {exec_exception, Exception},
                        {exec_stacktrace, Stacktrace},
                        {opts, Opts}
                    },
					Opts
                ),
                % If the device cannot be loaded, we alert the caller.
				error_execution(
                    ExecName,
                    Msg2,
					loading_device,
					{Class, Exception, Stacktrace},
					Opts
				)
		end,
	resolve_stage(6, ResolvedFunc, Msg1, Msg2, ExecName, NewOpts).
resolve_stage(6, Func, Msg1, Msg2, ExecName, Opts) ->
    ?event(ao_core, {stage, 6, ExecName, execution}, Opts),
	% Execution.
	% First, determine the arguments to pass to the function.
	% While calculating the arguments we unset the add_key option.
<<<<<<< HEAD
	UserOpts1 = hb_maps:without(?TEMP_OPTS, Opts),
=======
	UserOpts1 = maps:remove(trace, maps:without(?TEMP_OPTS, Opts)),
>>>>>>> 79512238
    % Unless the user has explicitly requested recursive spawning, we
    % unset the spawn_worker option so that we do not spawn a new worker
    % for every resulting execution.
    UserOpts2 =
        case hb_maps:get(spawn_worker, UserOpts1, false) of
            recursive -> UserOpts1;
            _ -> hb_maps:remove(spawn_worker, UserOpts1)
        end,
	Args =
		case hb_maps:get(add_key, Opts, false) of
			false -> [Msg1, Msg2, UserOpts2];
			Key -> [Key, Msg1, Msg2, UserOpts2]
		end,
    % Try to execute the function.
    Res = 
        try
            MsgRes =
                maybe_force_message(
                    apply(Func, truncate_args(Func, Args)),
                    Opts
                ),
            ?event(
                ao_result,
                {
                    ao_result,
                    {exec_name, ExecName},
                    {msg1, Msg1},
                    {msg2, Msg2},
                    {msg3, MsgRes}
                },
                Opts
            ),
            MsgRes
        catch
            ExecClass:ExecException:ExecStacktrace ->
                ?event(
                    ao_core,
                    {device_call_failed, ExecName, {func, Func}},
                    Opts
                ),
                ?event(
                    ao_result,
                    {
                        exec_failed,
                        {msg1, Msg1},
                        {msg2, Msg2},
                        {exec_name, ExecName},
                        {func, Func},
                        {exec_class, ExecClass},
                        {exec_exception, ExecException},
                        {exec_stacktrace, erlang:process_info(self(), backtrace)},
                        {opts, Opts}
                    },
					Opts
                ),
                % If the function call fails, we raise an error in the manner
                % indicated by caller's `#Opts'.
                error_execution(
                    ExecName,
                    Msg2,
                    device_call,
                    {ExecClass, ExecException, ExecStacktrace},
                    Opts
                )
        end,
    resolve_stage(7, Msg1, Msg2, Res, ExecName, Opts);
resolve_stage(7, Msg1, Msg2, {ok, Msg3}, ExecName, Opts) when is_map(Msg3) ->
    ?event(ao_core, {stage, 7, ExecName, generate_hashpath}, Opts),
    % Cryptographic linking. Now that we have generated the result, we
    % need to cryptographically link the output to its input via a hashpath.
    resolve_stage(8, Msg1, Msg2,
        case hb_opts:get(hashpath, update, Opts#{ only => local }) of
            update ->
                Priv = hb_private:from_message(Msg3),
                HP = hb_path:hashpath(Msg1, Msg2, Opts),
                if not is_binary(HP) or not is_map(Priv) ->
                    throw({invalid_hashpath, {hp, HP}, {msg3, Msg3}});
                true ->
                    {ok, Msg3#{ <<"priv">> => Priv#{ <<"hashpath">> => HP } }}
                end;
            reset ->
                Priv = hb_private:from_message(Msg3),
                {ok, Msg3#{ <<"priv">> => hb_maps:without([<<"hashpath">>], Priv) }};
            ignore ->
                Priv = hb_private:from_message(Msg3),
                if not is_map(Priv) ->
                    throw({invalid_private_message, {msg3, Msg3}});
                true ->
                    {ok, Msg3}
                end
        end,
        ExecName,
        Opts
    );
resolve_stage(7, Msg1, Msg2, {Status, Msg3}, ExecName, Opts) when is_map(Msg3) ->
    ?event(ao_core, {stage, 7, ExecName, abnormal_status_reset_hashpath}, Opts),
    ?event(hashpath, {resetting_hashpath_msg3, {msg1, Msg1}, {msg2, Msg2}, {opts, Opts}}),
    % Skip cryptographic linking and reset the hashpath if the result is abnormal.
    Priv = hb_private:from_message(Msg3),
    resolve_stage(
        8, Msg1, Msg2,
        {Status, Msg3#{ <<"priv">> => hb_maps:without([<<"hashpath">>], Priv) }},
        ExecName, Opts);
resolve_stage(7, Msg1, Msg2, Res, ExecName, Opts) ->
    ?event(ao_core, {stage, 7, ExecName, non_map_result_skipping_hash_path}, Opts),
    % Skip cryptographic linking and continue if we don't have a map that can have
    % a hashpath at all.
    resolve_stage(8, Msg1, Msg2, Res, ExecName, Opts);
resolve_stage(8, Msg1, Msg2, {ok, Msg3}, ExecName, Opts) ->
    ?event(ao_core, {stage, 8, ExecName, result_caching}, Opts),
    % Result caching: Optionally, cache the result of the computation locally.
    hb_cache_control:maybe_store(Msg1, Msg2, Msg3, Opts),
    resolve_stage(9, Msg1, Msg2, {ok, Msg3}, ExecName, Opts);
resolve_stage(8, Msg1, Msg2, Res, ExecName, Opts) ->
    ?event(ao_core, {stage, 8, ExecName, abnormal_status_skip_caching}, Opts),
    % Skip result caching if the result is abnormal.
    resolve_stage(9, Msg1, Msg2, Res, ExecName, Opts);
resolve_stage(9, Msg1, Msg2, Res, ExecName, Opts) ->
    ?event(ao_core, {stage, 9, ExecName}, Opts),
    % Notify processes that requested the resolution while we were executing and
    % unregister ourselves from the group.
    hb_persistent:unregister_notify(ExecName, Msg2, Res, Opts),
    resolve_stage(10, Msg1, Msg2, Res, ExecName, Opts);
resolve_stage(10, _Msg1, _Msg2, {ok, Msg3} = Res, ExecName, Opts) ->
    ?event(ao_core, {stage, 10, ExecName, maybe_spawn_worker}, Opts),
    % Check if we should spawn a worker for the current execution
    case {is_map(Msg3), hb_opts:get(spawn_worker, false, Opts#{ prefer => local })} of
        {A, B} when (A == false) or (B == false) ->
            Res;
        {_, _} ->
            % Spawn a worker for the current execution
            WorkerPID = hb_persistent:start_worker(ExecName, Msg3, Opts),
            hb_persistent:forward_work(WorkerPID, Opts),
            Res
    end;
resolve_stage(10, _Msg1, _Msg2, OtherRes, ExecName, Opts) ->
    ?event(ao_core, {stage, 10, ExecName, abnormal_status_skip_spawning}, Opts),
    OtherRes.

%% @doc Execute a sub-resolution.
subresolve(RawMsg1, DevID, ReqPath, Opts) when is_binary(ReqPath) ->
    % If the request is a binary, we assume that it is a path.
    subresolve(RawMsg1, DevID, #{ <<"path">> => ReqPath }, Opts);
subresolve(RawMsg1, DevID, Req, Opts) ->
    % First, ensure that the message is loaded from the cache.
    Msg1 = ensure_message_loaded(RawMsg1, Opts),
    ?event(subresolution,
        {subresolving, {msg1, Msg1}, {dev, DevID}, {req, Req}},
        Opts
    ),
    % Next, set the device ID if it is given.
    Msg1b =
        case DevID of
            undefined -> Msg1;
            _ -> set(Msg1, <<"device">>, DevID, hb_maps:without(?TEMP_OPTS, Opts))
        end,
    % If there is no path but there are elements to the request, we set these on
    % the base message. If there is a path, we do not modify the base message 
    % and instead apply the request message directly.
    case hb_path:from_message(request, Req) of
        undefined ->
            Msg1c =
                case map_size(hb_maps:without([<<"path">>], Req)) of
                    0 -> Msg1b;
                    _ ->
                        set(Msg1b, hb_maps:without([<<"path">>], Req), Opts#{ force_message => false })
                end,
            ?event(subresolution,
                {subresolve_modified_base, Msg1c},
                Opts
            ),
            {ok, Msg1c};
        Path ->
            ?event(subresolution,
                {exec_subrequest_on_base, {mod_base, Msg1b}, {req, Path}},
                Opts
            ),
            Res = resolve(Msg1b, Req, Opts),
            ?event(subresolution,
                {subresolved_with_new_device, {res, Res}},
                Opts
            ),
            Res
    end.

%% @doc Ensure that a message is loaded from the cache if it is an ID, or 
%% a link, such that it is ready for execution.
ensure_message_loaded(MsgID, Opts) when ?IS_ID(MsgID) ->
    hb_cache:ensure_loaded({link, MsgID, #{}}, Opts);
ensure_message_loaded(MsgLink, Opts) when ?IS_LINK(MsgLink) ->
    hb_cache:ensure_loaded(MsgLink, Opts);
ensure_message_loaded(Msg, _Opts) ->
    Msg.

%% @doc Catch all return if the message is invalid.
error_invalid_message(Msg1, Msg2, Opts) ->
    ?event(
        ao_core,
        {error, {type, invalid_message},
            {msg1, Msg1},
            {msg2, Msg2},
            {opts, Opts}
        },
        Opts
    ),
    {
        error,
        #{
            <<"status">> => 400,
            <<"body">> => <<"Request contains non-verifiable message.">>
        }
    }.

%% @doc Catch all return if we are in an infinite loop.
error_infinite(Msg1, Msg2, Opts) ->
    ?event(
        ao_core,
        {error, {type, infinite_recursion},
            {msg1, Msg1},
            {msg2, Msg2},
            {opts, Opts}
        },
        Opts
    ),
    ?trace(),
    {
        error,
        #{
            <<"status">> => 508,
            <<"body">> => <<"Request creates infinite recursion.">>
        }
    }.

error_invalid_intermediate_status(Msg1, Msg2, Msg3, RemainingPath, Opts) ->
    ?event(
        ao_core,
        {error, {type, invalid_intermediate_status},
            {msg2, Msg2},
            {msg3, Msg3},
            {remaining_path, RemainingPath},
            {opts, Opts}
        },
        Opts
    ),
    ?event(ao_result, 
        {intermediate_failure, {msg1, Msg1},
            {msg2, Msg2}, {msg3, Msg3},
            {remaining_path, RemainingPath}, {opts, Opts}}),
    {
        error,
        #{
            <<"status">> => 422,
            <<"body">> => Msg3,
            <<"key">> => hb_maps:get(<<"path">>, Msg2, <<"Key unknown.">>),
            <<"remaining-path">> => RemainingPath
        }
    }.

%% @doc Handle an error in a device call.
error_execution(ExecGroup, Msg2, Whence, {Class, Exception, Stacktrace}, Opts) ->
    Error = {error, Whence, {Class, Exception, Stacktrace}},
    hb_persistent:unregister_notify(ExecGroup, Msg2, Error, Opts),
    ?event(ao_core, {handle_error, Error, {opts, Opts}}, Opts),
    case hb_opts:get(error_strategy, throw, Opts) of
        throw -> erlang:raise(Class, Exception, Stacktrace);
        _ -> Error
    end.

%% @doc Force the result of a device call into a message if the result is not
%% requested by the `Opts'. If the result is a literal, we wrap it in a message
%% and signal the location of the result inside. We also similarly handle ao-result
%% when the result is a single value and an explicit status code.
maybe_force_message({Status, Res}, Opts) ->
    case hb_opts:get(force_message, false, Opts) of
        true -> force_message({Status, Res}, Opts);
        false -> {Status, Res}
    end.

force_message({Status, Res}, Opts) when is_list(Res) ->
    force_message({Status, normalize_keys(Res)}, Opts);
force_message({Status, Literal}, _Opts) when not is_map(Literal) ->
    ?event({force_message_from_literal, Literal}),
    {Status, #{ <<"ao-result">> => <<"body">>, <<"body">> => Literal }};
force_message({Status, M = #{ <<"status">> := Status, <<"body">> := Body }}, _Opts)
        when map_size(M) == 2 ->
    ?event({force_message_from_literal_with_status, M}),
    {Status, #{
        <<"status">> => Status,
        <<"ao-result">> => <<"body">>,
        <<"body">> => Body
    }};
force_message({Status, Map}, _Opts) ->
    ?event({force_message_from_map, Map}),
    {Status, Map}.

%% @doc Shortcut for resolving a key in a message without its status if it is
%% `ok'. This makes it easier to write complex logic on top of messages while
%% maintaining a functional style.
%% 
%% Additionally, this function supports the `{as, Device, Msg}' syntax, which
%% allows the key to be resolved using another device to resolve the key,
%% while maintaining the tracability of the `HashPath' of the output message.
%% 
%% Returns the value of the key if it is found, otherwise returns the default
%% provided by the user, or `not_found' if no default is provided.
get(Path, Msg) ->
    get(Path, Msg, #{}).
get(Path, Msg, Opts) ->
    get(Path, Msg, not_found, Opts).
get(Path, {as, Device, Msg}, Default, Opts) ->
    get(
        Path,
        set(
            Msg,
            #{ <<"device">> => Device },
            internal_opts(Opts)
        ),
        Default,
        Opts
    );
get(Path, Msg, Default, Opts) ->
	case resolve(Msg, #{ <<"path">> => Path }, Opts#{ spawn_worker => false }) of
		{ok, Value} -> Value;
		{error, _} -> Default
	end.

%% @doc take a sequence of base messages and paths, then return the value of the
%% first message that can be resolved using a path.
get_first(Paths, Opts) -> get_first(Paths, not_found, Opts).
get_first([], Default, _Opts) -> Default;
get_first([{Base, Path}|Msgs], Default, Opts) ->
    case get(Path, Base, Opts) of
        not_found -> get_first(Msgs, Default, Opts);
        Value -> Value
    end.

%% @doc Shortcut to get the list of keys from a message.
keys(Msg) -> keys(Msg, #{}).
keys(Msg, Opts) -> keys(Msg, Opts, keep).
keys(Msg, Opts, keep) ->
    % There is quite a lot of AO-Core-specific machinery here. We:
    % 1. `get' the keys from the message, via AO-Core in order to trigger the
    %    `keys' function on its device.
    % 2. Ensure that the result is normalized to a message (not just a list)
    %    with `normalize_keys'.
    % 3. Now we have a map of the original keys, so we can use `hb_maps:values' to
    %    get a list of them.
    % 4. Normalize each of those keys in turn.
    try
        lists:map(
            fun normalize_key/1,
            hb_maps:values(
                normalize_keys(
                    get(<<"keys">>, Msg, Opts)
                )
            )
        )
    catch
        A:B:St ->
            throw(
                {cannot_get_keys,
                    {msg, Msg},
                    {opts, Opts},
                    {error, {A, B}},
                    {stacktrace, St}
                }
            )
    end;
keys(Msg, Opts, remove) ->
    lists:filter(
        fun(Key) -> not lists:member(Key, ?AO_CORE_KEYS) end,
        keys(Msg, Opts, keep)
    ).

%% @doc Shortcut for setting a key in the message using its underlying device.
%% Like the `get/3' function, this function honors the `error_strategy' option.
%% `set' works with maps and recursive paths while maintaining the appropriate
%% `HashPath' for each step.
set(Msg1, Msg2) ->
    set(Msg1, Msg2, #{}).
set(RawMsg1, RawMsg2, Opts) when is_map(RawMsg2) ->
    Msg1 = normalize_keys(RawMsg1),
    Msg2 = hb_maps:without([<<"hashpath">>, <<"priv">>], normalize_keys(RawMsg2)),
    ?event(ao_internal, {set_called, {msg1, Msg1}, {msg2, Msg2}}, Opts),
    % Get the next key to set. 
    case keys(Msg2, internal_opts(Opts)) of
        [] -> Msg1;
        [Key|_] ->
            % Get the value to set. Use AO-Core by default, but fall back to
            % getting via `maps' if it is not found.
            Val =
                case get(Key, Msg2, internal_opts(Opts)) of
                    not_found -> hb_maps:get(Key, Msg2);
                    Body -> Body
                end,
            ?event({got_val_to_set, {key, Key}, {val, Val}, {msg2, Msg2}}),
            % Next, set the key and recurse, removing the key from the Msg2.
            set(
                set(Msg1, Key, Val, internal_opts(Opts)),
                remove(Msg2, Key, internal_opts(Opts)),
                Opts
            )
    end.
set(Msg1, Key, Value, Opts) ->
    % For an individual key, we run deep_set with the key as the path.
    % This handles both the case that the key is a path as well as the case
    % that it is a single key.
    Path = hb_path:term_to_path_parts(Key),
    % ?event(
    %     {setting_individual_key,
    %         {msg1, Msg1},
    %         {key, Key},
    %         {path, Path},
    %         {value, Value}
    %     }
    % ),
    deep_set(Msg1, Path, Value, Opts).

%% @doc Recursively search a map, resolving keys, and set the value of the key
%% at the given path.
deep_set(Msg, [Key], Value, Opts) ->
    device_set(Msg, Key, Value, Opts);
deep_set(Msg, [Key|Rest], Value, Opts) ->
    case resolve(Msg, Key, Opts) of 
        {ok, SubMsg} ->
            ?event(
                {traversing_deeper_to_set,
                    {current_key, Key},
                    {current_value, SubMsg},
                    {rest, Rest}
                }
            ),
            device_set(Msg, Key, deep_set(SubMsg, Rest, Value, Opts), Opts);
        _ ->
            ?event(
                {creating_new_map,
                    {current_key, Key},
                    {rest, Rest}
                }
            ),
            Msg#{ Key => deep_set(#{}, Rest, Value, Opts) }
    end.

%% @doc Call the device's `set' function.
device_set(Msg, Key, Value, Opts) ->
    Req =
        case Key of
            <<"path">> ->
                #{ <<"path">> => <<"set_path">>, <<"value">> => Value };
            _ ->
                #{ <<"path">> => <<"set">>, Key => Value }
        end,
	?event(
        ao_internal,
        {
            calling_device_set,
            {msg, Msg},
            {applying_set, Req}
        },
        Opts
    ),
	Res = hb_util:ok(
        resolve(
            Msg,
            Req,
            internal_opts(Opts)
        ),
        internal_opts(Opts)
    ),
	?event(
        ao_internal,
        {device_set_result, Res},
        Opts
    ),
	Res.

%% @doc Remove a key from a message, using its underlying device.
remove(Msg, Key) -> remove(Msg, Key, #{}).
remove(Msg, Key, Opts) ->
	hb_util:ok(
        resolve(
            Msg,
            #{ <<"path">> => <<"remove">>, <<"item">> => Key },
            internal_opts(Opts)
        ),
        Opts
    ).

%% @doc Truncate the arguments of a function to the number of arguments it
%% actually takes.
truncate_args(Fun, Args) ->
    {arity, Arity} = erlang:fun_info(Fun, arity),
    lists:sublist(Args, Arity).

%% @doc Calculate the Erlang function that should be called to get a value for
%% a given key from a device.
%%
%% This comes in 7 forms:
%% 1. The message does not specify a device, so we use the default device.
%% 2. The device has a `handler' key in its `Dev:info()' map, which is a
%% function that takes a key and returns a function to handle that key. We pass
%% the key as an additional argument to this function.
%% 3. The device has a function of the name `Key', which should be called
%% directly.
%% 4. The device does not implement the key, but does have a default handler
%% for us to call. We pass it the key as an additional argument.
%% 5. The device does not implement the key, and has no default handler. We use
%% the default device to handle the key.
%% Error: If the device is specified, but not loadable, we raise an error.
%%
%% Returns {ok | add_key, Fun} where Fun is the function to call, and add_key
%% indicates that the key should be added to the start of the call's arguments.
message_to_fun(Msg, Key, Opts) ->
    % Get the device module from the message.
	Dev = message_to_device(Msg, Opts),
    Info = info(Dev, Msg, Opts),
    % Is the key exported by the device?
    Exported = is_exported(Info, Key),
	?event(
        ao_devices,
        {message_to_fun,
            {dev, Dev},
            {key, Key},
            {is_exported, Exported},
            {opts, Opts}
        },
		Opts
    ),
    % Does the device have an explicit handler function?
    case {hb_maps:find(handler, Info), Exported} of
        {{ok, Handler}, true} ->
			% Case 2: The device has an explicit handler function.
			?event(
                ao_devices,
                {handler_found, {dev, Dev}, {key, Key}, {handler, Handler}}
            ),
			{Status, Func} = info_handler_to_fun(Handler, Msg, Key, Opts),
            {Status, Dev, Func};
		_ ->
			?event(ao_devices, {no_override_handler, {dev, Dev}, {key, Key}}),
			case {find_exported_function(Msg, Dev, Key, 3, Opts), Exported} of
				{{ok, Func}, true} ->
					% Case 3: The device has a function of the name `Key'.
					{ok, Dev, Func};
				_ ->
					case {hb_maps:find(default, Info), Exported} of
						{{ok, DefaultFunc}, true} when is_function(DefaultFunc) ->
							% Case 4: The device has a default handler.
                            ?event({found_default_handler, {func, DefaultFunc}}),
							{add_key, Dev, DefaultFunc};
                        {{ok, DefaultMod}, true} when is_atom(DefaultMod) ->
							?event({found_default_handler, {mod, DefaultMod}}),
                            {Status, Func} =
                                message_to_fun(
                                    Msg#{ device => DefaultMod }, Key, Opts
                                ),
                            {Status, Dev, Func};
						_ ->
							% Case 5: The device has no default handler.
							% We use the default device to handle the key.
							case default_module() of
								Dev ->
									% We are already using the default device,
									% so we cannot resolve the key. This should
									% never actually happen in practice, but it
									% resolves an infinite loop that can occur
									% during development.
									throw({
										error,
										default_device_could_not_resolve_key,
										{key, Key}
									});
								DefaultDev ->
                                    ?event(
                                        {
                                            using_default_device,
                                            {dev, DefaultDev}
                                        }),
                                    message_to_fun(
                                        Msg#{ device => DefaultDev },
                                        Key,
                                        Opts
                                    )
							end
					end
			end
	end.

%% @doc Extract the device module from a message.
message_to_device(Msg, Opts) ->
    case dev_message:get(device, Msg) of
        {error, not_found} ->
            % The message does not specify a device, so we use the default device.
            default_module();
        {ok, DevID} ->
            case load_device(DevID, Opts) of
                {error, Reason} ->
                    % Error case: A device is specified, but it is not loadable.
                    throw({error, {device_not_loadable, DevID, Reason}});
                {ok, DevMod} -> DevMod
            end
    end.

%% @doc Parse a handler key given by a device's `info'.
info_handler_to_fun(Handler, _Msg, _Key, _Opts) when is_function(Handler) ->
	{add_key, Handler};
info_handler_to_fun(HandlerMap, Msg, Key, Opts) ->
<<<<<<< HEAD
	case hb_maps:find(exclude, HandlerMap) of
=======
	case maps:find(excludes, HandlerMap) of
>>>>>>> 79512238
		{ok, Exclude} ->
			case lists:member(Key, Exclude) of
				true ->
					{ok, MsgWithoutDevice} =
						dev_message:remove(Msg, #{ item => device }),
					message_to_fun(
						MsgWithoutDevice#{ device => default_module() },
						Key,
						Opts
					);
				false -> {add_key, hb_maps:get(func, HandlerMap)}
			end;
		error -> {add_key, hb_maps:get(func, HandlerMap)}
	end.

%% @doc Find the function with the highest arity that has the given name, if it
%% exists.
%%
%% If the device is a module, we look for a function with the given name.
%%
%% If the device is a map, we look for a key in the map. First we try to find
%% the key using its literal value. If that fails, we cast the key to an atom
%% and try again.
find_exported_function(Msg, Dev, Key, MaxArity, Opts) when is_map(Dev) ->
	case hb_maps:get(normalize_key(Key), normalize_keys(Dev), not_found) of
		not_found -> not_found;
		Fun when is_function(Fun) ->
			case erlang:fun_info(Fun, arity) of
				{arity, Arity} when Arity =< MaxArity ->
					case is_exported(Msg, Dev, Key, Opts) of
						true -> {ok, Fun};
						false -> not_found
					end;
				_ -> not_found
			end
	end;
find_exported_function(_Msg, _Mod, _Key, Arity, _Opts) when Arity < 0 ->
    not_found;
find_exported_function(Msg, Mod, Key, Arity, Opts) when not is_atom(Key) ->
	try binary_to_existing_atom(normalize_key(Key), latin1) of
		KeyAtom -> find_exported_function(Msg, Mod, KeyAtom, Arity, Opts)
	catch _:_ -> not_found
	end;
find_exported_function(Msg, Mod, Key, Arity, Opts) ->
	case erlang:function_exported(Mod, Key, Arity) of
		true ->
			case is_exported(Msg, Mod, Key, Opts) of
				true -> {ok, fun Mod:Key/Arity};
				false -> not_found
			end;
		false ->
			find_exported_function(Msg, Mod, Key, Arity - 1, Opts)
	end.

%% @doc Check if a device is guarding a key via its `exports' list. Defaults to
%% true if the device does not specify an `exports' list. The `info' function is
%% always exported, if it exists. Elements of the `exludes' list are not
%% exported. Note that we check for info _twice_ -- once when the device is
%% given but the info result is not, and once when the info result is given.
%% The reason for this is that `info/3' calls other functions that may need to
%% check if a key is exported, so we must avoid infinite loops. We must, however,
%% also return a consistent result in the case that only the info result is
%% given, so we check for it in both cases.
is_exported(_Msg, _Dev, info, _Opts) -> true;
is_exported(Msg, Dev, Key, Opts) ->
	is_exported(info(Dev, Msg, Opts), Key).
is_exported(_, info) -> true;
is_exported(Info = #{ excludes := Excludes }, Key) ->
    case lists:member(normalize_key(Key), lists:map(fun normalize_key/1, Excludes)) of
        true -> false;
        false -> is_exported(hb_maps:remove(excludes, Info), Key)
    end;
is_exported(#{ exports := Exports }, Key) ->
    lists:member(normalize_key(Key), lists:map(fun normalize_key/1, Exports));
is_exported(_Info, _Key) -> true.

%% @doc Convert a key to a binary in normalized form.
normalize_key(Key) -> normalize_key(Key, #{}).
normalize_key(Key, _Opts) when ?IS_ID(Key) -> Key;
normalize_key(Key, _Opts) when is_binary(Key) -> hb_util:to_lower(Key);
normalize_key(Key, _Opts) when is_atom(Key) -> atom_to_binary(Key);
normalize_key(Key, _Opts) when is_integer(Key) -> integer_to_binary(Key);
normalize_key(Key, _Opts) when is_list(Key) ->
    case hb_util:is_string_list(Key) of
        true -> normalize_key(list_to_binary(Key));
        false ->
            iolist_to_binary(
                lists:join(
                    <<"/">>,
                    lists:map(fun normalize_key/1, Key)
                )
            )
    end.

%% @doc Ensure that a message is processable by the AO-Core resolver: No lists.
normalize_keys(Msg1) when is_list(Msg1) ->
    normalize_keys(hb_maps:from_list(
        lists:zip(
            lists:seq(1, length(Msg1)),
            Msg1
        )
    ));
normalize_keys(Map) when is_map(Map) ->
    hb_maps:from_list(
        lists:map(
            fun({Key, Value}) when is_map(Value) ->
                {hb_ao:normalize_key(Key), Value};
            ({Key, Value}) ->
                {hb_ao:normalize_key(Key), Value}
            end,
            hb_maps:to_list(Map)
        )
    );
normalize_keys(Other) -> Other.

%% @doc Load a device module from its name or a message ID.
%% Returns {ok, Executable} where Executable is the device module. On error,
%% a tuple of the form {error, Reason} is returned.
load_device(Map, _Opts) when is_map(Map) -> {ok, Map};
load_device(ID, _Opts) when is_atom(ID) ->
    try ID:module_info(), {ok, ID}
    catch _:_ -> {error, not_loadable}
    end;
load_device(ID, Opts) when ?IS_ID(ID) ->
    ?event(device_load, {requested_load, {id, ID}}, Opts),
	case hb_opts:get(load_remote_devices, false, Opts) of
        false ->
            {error, remote_devices_disabled};
		true ->
            ?event(device_load, {loading_from_cache, {id, ID}}, Opts),
			{ok, Msg} = hb_cache:read(ID, Opts),
            ?event(device_load, {received_device, {id, ID}, {msg, Msg}}, Opts),
            TrustedSigners = hb_opts:get(trusted_device_signers, [], Opts),
			Trusted =
				lists:any(
					fun(Signer) ->
						lists:member(Signer, TrustedSigners)
					end,
					hb_message:signers(Msg)
				),
            ?event(device_load,
                {verifying_device_trust,
                    {id, ID},
                    {trusted, Trusted},
                    {signers, hb_message:signers(Msg)}
                },
                Opts
            ),
			case Trusted of
				false -> {error, device_signer_not_trusted};
				true ->
                    ?event(device_load, {loading_device, {id, ID}}, Opts),
					case hb_maps:get(<<"content-type">>, Msg, undefined) of
						<<"application/beam">> ->
                            case verify_device_compatibility(Msg, Opts) of
                                ok ->
                                    ModName =
                                        hb_util:key_to_atom(
                                            hb_maps:get(<<"module-name">>, Msg),
                                            new_atoms
                                        ),
                                    case erlang:load_module(ModName, hb_maps:get(<<"body">>, Msg)) of
                                        {module, _} ->
                                            {ok, ModName};
                                        {error, Reason} ->
                                            {error, {device_load_failed, Reason}}
                                    end;
                                {error, Reason} ->
                                    {error, {device_load_failed, Reason}}
                            end;
                        Other ->
                            {error,
                                {device_load_failed,
                                    {incompatible_content_type, Other},
                                    {expected, <<"application/beam">>},
                                    {found, Other}
                                }
                            }
                    end
			end
	end;
load_device(ID, Opts) ->
    NormKey =
        case is_atom(ID) of
            true -> ID;
            false -> normalize_key(ID)
        end,
    case lists:search(
        fun (#{ <<"name">> := Name }) -> Name =:= NormKey end,
        Preloaded = hb_opts:get(preloaded_devices, [], Opts)
    ) of
        false -> {error, {module_not_admissable, NormKey, Preloaded}};
        {value, #{ <<"module">> := Mod }} -> load_device(Mod, Opts)
    end.

%% @doc Verify that a device is compatible with the current machine.
verify_device_compatibility(Msg, Opts) ->
    ?event(device_load, {verifying_device_compatibility, {msg, Msg}}, Opts),
    Required =
        lists:filtermap(
            fun({<<"requires-", Key/binary>>, Value}) ->
                {true,
                    {
                        hb_util:key_to_atom(
                            hb_ao:normalize_key(Key),
                            new_atoms
                        ),
                        hb_cache:ensure_loaded(Value, Opts)
                    }
                };
            (_) -> false
            end,
            hb_maps:to_list(Msg)
        ),
    ?event(device_load,
        {discerned_requirements,
            {required, Required},
            {msg, Msg}
        },
        Opts
    ),
    FailedToMatch =
        lists:filtermap(
            fun({Property, Value}) ->
                % The values of these properties are _not_ 'keys', but we normalize
                % them as such in order to make them comparable.
                SystemValue = erlang:system_info(Property),
                Res = normalize_key(SystemValue) == normalize_key(Value),
                % If the property matched, we remove it from the list of required
                % properties. If it doesn't we return it with the found value, such
                % that the caller knows which properties were not satisfied.
                case Res of
                    true -> false;
                    false -> {true, {Property, Value}}
                end
            end,
            Required
        ),
    case FailedToMatch of
        [] -> ok;
        _ -> {error, {failed_requirements, FailedToMatch}}
    end.

%% @doc Get the info map for a device, optionally giving it a message if the
%% device's info function is parameterized by one.
info(Msg, Opts) ->
    info(message_to_device(Msg, Opts), Msg, Opts).
info(DevMod, Msg, Opts) ->
	%?event({calculating_info, {dev, DevMod}, {msg, Msg}}),
	case find_exported_function(Msg, DevMod, info, 1, Opts) of
		{ok, Fun} ->
			Res = apply(Fun, truncate_args(Fun, [Msg, Opts])),
			% ?event({
            %     info_result,
            %     {dev, DevMod},
            %     {args, truncate_args(Fun, [Msg])},
            %     {result, Res}
            % }),
			Res;
		not_found -> #{}
	end.

%% @doc The default device is the identity device, which simply returns the
%% value associated with any key as it exists in its Erlang map. It should also
%% implement the `set' key, which returns a `Message3' with the values changed
%% according to the `Message2' passed to it.
default_module() -> dev_message.

%% @doc The execution options that are used internally by this module
%% when calling itself.
internal_opts(Opts) ->
    hb_maps:merge(Opts, #{
        topic => hb_opts:get(topic, ao_internal, Opts),
        hashpath => ignore,
        cache_control => [<<"no-cache">>, <<"no-store">>],
        spawn_worker => false,
        await_inprogress => false
    }).<|MERGE_RESOLUTION|>--- conflicted
+++ resolved
@@ -450,11 +450,7 @@
 	% Execution.
 	% First, determine the arguments to pass to the function.
 	% While calculating the arguments we unset the add_key option.
-<<<<<<< HEAD
 	UserOpts1 = hb_maps:without(?TEMP_OPTS, Opts),
-=======
-	UserOpts1 = maps:remove(trace, maps:without(?TEMP_OPTS, Opts)),
->>>>>>> 79512238
     % Unless the user has explicitly requested recursive spawning, we
     % unset the spawn_worker option so that we do not spawn a new worker
     % for every resulting execution.
@@ -1062,11 +1058,7 @@
 info_handler_to_fun(Handler, _Msg, _Key, _Opts) when is_function(Handler) ->
 	{add_key, Handler};
 info_handler_to_fun(HandlerMap, Msg, Key, Opts) ->
-<<<<<<< HEAD
 	case hb_maps:find(exclude, HandlerMap) of
-=======
-	case maps:find(excludes, HandlerMap) of
->>>>>>> 79512238
 		{ok, Exclude} ->
 			case lists:member(Key, Exclude) of
 				true ->

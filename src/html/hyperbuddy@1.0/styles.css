:root {
    --bg-color: #FFFFFF;
    --section-bg-color-primary: #FAFAFA;
    --section-bg-color-alt1: #F4F4F4;
    --border-color: #ABABAB;
    --active-action-bg: #EDEDED;
    --text-color-primary: #000000;
    --text-color-alt1: #646464;
    --text-color-light: #FFFFFF;
    --link-color: #1A73E8;
    --link-hover-color: #0C47A1;
    --indicator-color: #27D735;
    --indicator-color-active: #23BE30;
    --border-radius: 7.5px;
}

@keyframes rotateInfinite {
    from {
        transform: rotate(0deg);
    }

    to {
        transform: rotate(360deg);
    }
}

@keyframes pulse {
    0%,
    100% {
        background: var(--indicator-color);
        transform: scale(1);
    }

    50% {
        background: var(--indicator-color-active);
        transform: scale(1.15);
    }
}

* {
    box-sizing: border-box;
}

body {
    padding: 0;
    margin: 0;
    font-family: system-ui, -apple-system, BlinkMacSystemFont, "Segoe UI",
        Roboto, Oxygen, Ubuntu, Cantarell, "Open Sans", "Helvetica Neue",
        sans-serif;
    font-family: "Open Sans", sans-serif;
    background: var(--bg-color);
    color: var(--text-color-primary);
}

h1,
h2,
h3,
h4,
h5,
h6,
p,
ul,
li,
span {
    margin: 0;
    color: var(--text-color-primary);
}

button {
    appearance: none;
    outline: none;
    border: none;
    background: none;
    padding: 0;
    margin: 0;
    transition: all 100ms;
    font-family: system-ui, -apple-system, BlinkMacSystemFont, "Segoe UI",
        Roboto, Oxygen, Ubuntu, Cantarell, "Open Sans", "Helvetica Neue",
        sans-serif;
    font-family: "Open Sans", sans-serif;
}

h1 {
    font-size: clamp(24px, 2.75vw, 32px);
    font-weight: 600;
    letter-spacing: 0.5px;
    color: var(--text-color-primary);
}

ul {
    list-style: none;
    padding: 0;
}

a {
    text-decoration: none;
    color: var(--link-color);
    font-size: 14px;
}

a:hover {
    text-decoration: underline;
    text-decoration-thickness: 1.5px;
    color: var(--link-hover-color);
}

.collapsible-header {
    cursor: pointer;
    display: flex;
    align-items: center;
    justify-content: space-between;
}

.collapsible-header:hover {
    background-color: var(--section-bg-color-alt1);
}

.collapsible-header .header-text {
    flex: 1;
}

.collapse-icon {
    font-size: 20px;
    margin-right: 8px;
    transition: transform 0.3s ease;
}

.collapsed .collapse-icon {
    transform: rotate(-90deg);
}

.collapsible-content {
    max-height: 2000px;
    overflow: hidden;
    transition: max-height 0.5s ease-in-out;
}

.collapsed .collapsible-content {
    max-height: 0;
}

.video-container {
    display: flex;
    align-items: center;
    height: 175px;
}

.header-hyperbeam-chain {
    position: absolute;
    right: 0;
    z-index: 1;
    opacity: 30%;
}

.header {
<<<<<<< HEAD
    width: 100%;
    position: relative;
    display: flex;
    align-items: center;
    justify-content: space-between;
    overflow: hidden;
    flex-wrap: wrap;
    gap: 10px;
    border: 1px solid var(--border-color);
    border-radius: var(--border-radius);
=======
	position: relative;
}

.header-inner {
	width: 100%;
	position: relative;
	display: flex;
	align-items: center;
	justify-content: space-between;
	overflow: hidden;
	flex-wrap: wrap;
	gap: 10px;
	padding: 0px 40px 0px 0px;
	border: 1px solid var(--border-color);
	border-radius: 5px;
>>>>>>> 98714e46
}

.header-logo {
    height: 100%;
    position: absolute;
    left: -64.5px;
}

.header-main {
    display: flex;
    flex-direction: column;
    gap: 7.5px;
    overflow: hidden;
}

.header-left {
    display: flex;
    align-items: center;
    margin-left: -100px;
    z-index: 2;
}

@media (max-width: 765px) {
    .header-left {
        flex-direction: column;
        align-items: start;
    }
}

.header-left svg {
    width: 100%;
    height: auto;
    display: block;
}

.header-logo img {
    height: 100%;
}

.subheader {
    display: flex;
    flex-direction: column;
    gap: 15px;
    padding: 25px;
    align-items: flex-end;
    justify-content: flex-end;
    z-index: 2;
}

.subheader-value {
    display: flex;
    align-items: center;
    gap: 7.5px;
}

.subheader-value p {
    font-size: clamp(0.7rem, 1.75vw, 0.85rem);
    font-weight: 400;
    color: var(--text-color-alt1);
}

.subheader-indicator-wrapper {
    display: flex;
    align-items: center;
    gap: 7.5px;
}

.subheader-indicator-wrapper p {
    color: var(--text-color-primary);
    font-weight: 600;
}

.subheader-indicator {
    height: 13.5px;
    width: 13.5px;
    background: var(--indicator-color);
    border-radius: 50%;
    animation: pulse 1.075s infinite;
}

.subheader-value button {
    letter-spacing: 0.5px;
    padding: 0;
    font-size: clamp(0.7rem, 1.5vw, 0.85rem);
    font-weight: 600;
    color: var(--text-color-primary);
    text-decoration: underline;
    text-decoration-thickness: 1.5px;
}

.subheader-value button:hover {
    cursor: pointer;
    color: var(--text-color-alt1);
}

.subheader-value button:disabled {
    cursor: default;
    color: var(--text-color-alt1);
}

.section-groups {
    width: 100%;
    display: flex;
    flex-direction: column;
    gap: 20px;
}

.section-group {
    width: 100%;
    display: flex;
    flex-wrap: wrap;
    gap: 20px;
}

.section {
    height: fit-content;
    flex: 1;
    border-radius: var(--border-radius);
    background: var(--section-bg-color-primary);
    border: 1px solid var(--border-color);
}

.section-header {
    font-size: clamp(0.7rem, 1.75vw, 0.85rem);
    font-weight: 500;
    padding: 15px;
    border-bottom: 1px solid var(--border-color);
    color: var(--text-color-primary);
}

.key-metric-wrapper {
    display: flex;
    flex-direction: column;
    gap: 7.5px;
    padding: 5px 15px 15px 15px;
}

.key-metric-header {
    border-bottom: none;
}

.key-metric-value {
    font-size: clamp(1rem, 2.75vw, 1.8rem);
    font-weight: 400;
    color: var(--indicator-color);
}

.key-metric-label {
    font-size: clamp(0.6rem, 1.5vw, 0.75rem);
    font-weight: 400;
    color: var(--text-color-alt1);
    text-transform: uppercase;
}

.metrics-section-header {
    border-bottom: none;
}

.section-lines-header {
    height: 35px;
    width: 100%;
    display: flex;
    align-items: center;
    justify-content: space-between;
    padding: 0 15px;
    border-bottom: 1px solid var(--border-color);
    background: var(--section-bg-color-alt1);
}

.section-lines-header p {
    font-size: clamp(13px, 1.75vw, 14px);
    font-weight: 500;
    color: var(--text-color-alt1);
    max-width: 100%;
    overflow: hidden;
    text-overflow: ellipsis;
}

.section-lines {
    width: 100%;
    display: flex;
    flex-direction: column;
}

.section-line {
    height: 35px;
    width: 100%;
    display: flex;
    align-items: center;
    justify-content: space-between;
    padding: 0 15px;
    border-bottom: 1px solid var(--border-color);
}

.info-line:nth-child(even) {
    background: var(--section-bg-color-primary);
}

.info-line:nth-child(odd) {
    background: var(--bg-color);
}

.section-line:last-child {
    border-bottom: none;
    border-bottom-left-radius: var(--border-radius);
    border-bottom-right-radius: var(--border-radius);
}

.section-line p {
    font-size: clamp(13px, 1.75vw, 14px);
    font-weight: 500;
    max-width: 60%;
    overflow: hidden;
    text-overflow: ellipsis;
}

#metrics-section {
    width: 100%;
    display: flex;
    flex-direction: column;
}

#console-section {
    border-right: 1px solid var(--border-color);
    border-left: 1px solid var(--border-color);
    border-bottom: 1px solid var(--border-color);
    border-bottom-right-radius: var(--border-radius);
    border-bottom-left-radius: var(--border-radius);
}

.tabs-wrapper {
    display: flex;
    flex-direction: column;
    border-radius: var(--border-radius);
}

.tabs {
    position: relative;
    display: flex;
    gap: 10px;
    padding: 10px 10px 5px 10px;
    background: var(--section-bg-color-alt1);
    border: 1px solid var(--border-color);
    border-top-right-radius: var(--border-radius);
    border-top-left-radius: var(--border-radius);
}

.tab-button {
    font-size: clamp(0.75rem, 1.75vw, 0.9rem);
    font-weight: 500;
    color: var(--text-color-alt1);
    cursor: pointer;
    position: relative;
    padding: 10px 20px 10px 20px;
}

.tab-button.active {
    color: var(--text-color-primary);
}

.tab-button.active::after {
    width: 100%;
    content: "";
    background: var(--indicator-color);
    height: 2.5px;
    display: block;
    position: absolute;
    bottom: -6px;
    left: 0;
}

.tab-button:hover {
    color: var(--text-color-primary);
}

.tab-content {
    display: none;
}

.tab-content.active {
    display: block;
}

.device-cards-container {
    display: grid;
    grid-template-columns: repeat(2, 1fr);
    gap: 10px;
    padding: 20px 10px 10px 10px;
    border-right: 1px solid var(--border-color);
    border-left: 1px solid var(--border-color);
    border-bottom: 1px solid var(--border-color);
    border-radius: 0px 0px var(--border-radius) var(--border-radius);
}

.device-card {
    background: var(--section-bg-color-alt1);
    display: flex;
    border-radius: var(--border-radius);
    flex-direction: row;
    justify-content: space-between;
    align-items: center;
    margin-bottom: 5px;
    border: 1px solid var(--border-color);
    padding: 10px;
    width: 100%;
}

.device-name {
    font-size: clamp(0.6rem, 1.75vw, 0.9rem);
    font-weight: 500;
    color: var(--text-color-primary);
    white-space: nowrap;
    overflow: hidden;
    text-overflow: ellipsis;
    margin-right: 10px;
}

.device-variant {
    font-size: clamp(0.8rem, 2.25vw, 0.9rem);
    font-weight: 600;
    white-space: nowrap;
}

.device-variant-high {
    font-size: clamp(10px, 1.75vw, 15px);
    color: var(--indicator-color);
}

<<<<<<< HEAD
.device-variant-medium {
    color: #ff9800;
}
=======
	.header-inner {
		position: relative;
		flex-direction: column;
		align-items: flex-start;
		gap: 40px;
		overflow: hidden;
		padding: 30px;
	}
>>>>>>> 98714e46

.device-variant-low {
    color: #f44336;
}

.device-label {
    font-size: clamp(12px, 1.5vw, 13px);
    font-weight: 400;
    color: var(--text-color-alt1);
    text-transform: uppercase;
    padding: 0 8px 8px 8px;
}

#metrics-tab {
    border: 1px solid (var(--border-color));
}

.metrics-navbar {
    display: flex;
    flex-wrap: wrap;
}

.metrics-nav-item {
    flex: 1;
    padding: 10px 15px;
    cursor: pointer;
    background-color: var(--section-bg-color-alt2);
    border-left: 1px solid var(--border-color);
    font-size: 14px;
}

.metrics-nav-item:last-child {
    border-right: 1px solid var(--border-color);
}

<<<<<<< HEAD
.metrics-nav-item:hover {
    background: var(--active-action-bg);
}
=======
@media (max-width: 800px) {
	.header-inner {
		padding: 20px;
	}
>>>>>>> 98714e46

.metrics-nav-item.active {
    background: var(--section-bg-color-alt1);
    color: var(--text-color-primary);
    position: relative;
    font-weight: 600;
}

.metrics-content {
    background-color: var(--bg-color);
}

.metrics-footer {
    padding: 17.5px;
    background-color: var(--section-bg-color-alt1);
    border: 1px solid var(--border-color);
    border-radius: 0 0 var(--border-radius) var(--border-radius);
}

.metrics-footer span {
    color: var(--text-color-alt1);
    font-size: 13px;
}

.metrics-category {
    padding: 0;
    background-color: var(--bg-color);
}

<<<<<<< HEAD
.metric-container {
    border-top: 1px solid var(--border-color);
    border-left: 1px solid var(--border-color);
    border-right: 1px solid var(--border-color);
}
=======
@media (max-width: 500px) {
	.header-inner {
		padding: 20px;
	}
>>>>>>> 98714e46

.section-lines-header {
    border-bottom: 1px solid var(--border-color);
}

.init-loading-wrapper {
    padding: 0 10px 7.5px 10px;
}

.init-loading-wrapper p {
    color: var(--text-color-primary);
    font-weight: 600;
    font-size: 14px;
}

.border-wrapper-primary {
    background: var(--section-bg-color-primary);
    border: 1px solid var(--border-color);
    border-radius: var(--border-radius);
}

.view-wrapper {
    width: 100%;
    max-width: 1600px;
    padding: 0 20px;
    margin: 25px auto;
    display: flex;
    flex-direction: column;
    gap: 25px;
}

.explorer-view {
    width: 100%;
    display: flex;
    flex-direction: column;
    gap: 25px;
}

.explorer-view-flex {
    width: 100%;
    display: flex;
    gap: 25px;
}

.signature-wrapper {
    width: 100%;
    display: flex;
    flex-direction: column;
    gap: 15px;
    padding: 15px;
}

.signature-line {
    display: flex;
    align-items: center;
    justify-content: space-between;
    gap: 7.5px;
}

.signature-line p {
    font-size: 14px;
    font-weight: 600;
    color: var(--text-color-primary);
    white-space: nowrap;
    max-width: 50%;
    overflow: hidden;
    text-overflow: ellipsis;
}

.signature-line span {
    font-size: 14px;
    font-weight: 500;
    color: var(--text-color-alt1);
}

.explorers-wrapper {
    width: 45%;
    display: flex;
    flex-direction: column;
    gap: 25px;
}

.explorer-wrapper {
    width: 100%;
}

.visual-wrapper {
    height: 600px;
    width: 60%;
}

.visual-body {
    height: calc(100% - 50px);
    width: 100%;
}

.visual-body iframe {
    height: 100%;
    width: 100%;
    border: none;
    border-bottom: 1px solid var(--border-color);
    border-left: 1px solid var(--border-color);
    border-right: 1px solid var(--border-color);
    border-bottom-left-radius: var(--border-radius);
    border-bottom-right-radius: var(--border-radius);
}

.explorer-header {
    width: 100%;
    overflow: auto;
    padding: 20px 15px;
    background: var(--section-bg-color-alt1);
    border-top: 1px solid var(--border-color);
    border-left: 1px solid var(--border-color);
    border-right: 1px solid var(--border-color);
    border-top-left-radius: var(--border-radius);
    border-top-right-radius: var(--border-radius);
}

.explorer-footer {
    width: 100%;
    overflow: auto;
    padding: 10px 15px;
    background: var(--section-bg-color-alt1);
    border-bottom: 1px solid var(--border-color);
    border-left: 1px solid var(--border-color);
    border-right: 1px solid var(--border-color);
    border-bottom-left-radius: var(--border-radius);
    border-bottom-right-radius: var(--border-radius);
}

<<<<<<< HEAD
.explorer-header p {
    font-weight: 600;
    font-size: 15px;
    color: var(--text-color-primary);
}

.explorer-footer p {
    font-weight: 500;
    font-size: 13px;
    color: var(--text-color-alt1);
}

.explorer {
    max-height: 450px;
    width: 100%;
    overflow: auto;
    border-top: 1px solid var(--border-color);
    border-left: 1px solid var(--border-color);
    border-right: 1px solid var(--border-color);
}

.explorer-body {
    width: 100%;
    display: flex;
    flex-direction: column;
}

.explorer-body-row-wrapper {
    display: flex;
    flex-direction: column;
}

.explorer-body-row {
    height: 32.5px;
    display: flex;
    align-items: center;
    gap: 7.5px;
    background: var(--bg-color);
    border-bottom: 1px solid var(--border-color);
}

.explorer-body-row-wrapper:nth-child(odd) .explorer-body-row {
    background: var(--bg-color);
}

.explorer-body-row-wrapper:nth-child(even) .explorer-body-row {
    background: var(--section-bg-color-alt1);
}

#explorer-body-row-loader {
    padding: 0 15px;
}

.explorer-body-row-open {
    background: var(--active-action-bg) !important;
}

.explorer-body-row-indicator::before {
    content: "›";
    font-size: 24px;
    color: var(--indicator-color);
    display: flex;
    margin: -1.5px 2.5px 0 0;
}

.explorer-body-row-indicator-open {
    transform: rotate(90deg);
    margin: 5px 2.5px 0 0;
}

.explorer-body-row span {
    font-size: 13px;
    font-weight: 500;
    color: var(--text-color-alt1);
    white-space: nowrap;
}

.explorer-body-row p {
    max-width: 80%;
    font-size: 13px;
    font-weight: 600;
    color: var(--text-color-primary);
    white-space: nowrap;
    text-overflow: ellipsis;
    display: block;
    overflow: hidden;
}

.explorer-body-row-flag {
    padding: 0.5px 7.5px;
    background: var(--indicator-color);
    border-radius: var(--border-radius);
}

.status-indicator {
    padding: 0.5px 7.5px !important;
    color: var(--text-color-light) !important;
    font-size: 12px !important;
    font-weight: 500 !important;
    background: var(--indicator-color) !important;
    border-radius: var(--border-radius) !important;
}

.explorer-body-row-flag span {
    color: var(--text-color-light);
    font-size: 12px;
    font-weight: 500;
}

.explorer-body-link-value {
    text-decoration: underline;
    text-decoration-color: var(--indicator-color);
    text-decoration-thickness: 2px;
}

.tx-address {
    text-decoration: underline !important;
    text-decoration-color: var(--indicator-color) !important;
    text-decoration-thickness: 2px !important;
}

.explorer-action {
    width: 100%;
}

.explorer-action:hover {
    cursor: pointer;
    background: var(--active-action-bg) !important;
}

@media (max-width: 1024px) {
    body {
        padding: 15px;
    }

    .header-hyperbeam-chain {
        width: 300px;
        margin-top: -50px;
    }

    .header {
        position: relative;
        flex-direction: column;
        align-items: flex-start;
        gap: 40px;
        overflow: hidden;
    }

    .subheader {
        align-items: flex-start;
        z-index: 2;
    }

    .subheader-value {
        flex-direction: column;
        align-items: flex-start;
    }

    .section-group {
        flex-direction: column;
    }

    .tab-content .device-cards-container {
        grid-template-columns: repeat(1, 1fr);
    }
=======
/* Update existing metrics styles to work with the new layout */
.section-lines-header {
	border-bottom: 1px solid var(--border-color);
	/* border-radius: 5px 5px 0 0; */
}

/* Graph visualization styles */
.graph-link {
	position: absolute;
	z-index: 100;
	top: -18px;
	right: -18px;
	background: var(--section-bg-color-primary);
	border-radius: 5px;
	border: 0.5px solid var(--border-color);
	height: 36px;
	padding: 0px 12px;
	font-size: clamp(0.6rem, 1.75vw, 0.9rem);
    font-weight: 500;
    color: var(--text-color-primary);
	display: flex;
	align-items: center;
	justify-content: center;
}

.graph-link:hover {
	background: var(--section-bg-color-alt1);
	color: var(--indicator-color-active);
	text-decoration: none;

>>>>>>> 98714e46
}<|MERGE_RESOLUTION|>--- conflicted
+++ resolved
@@ -153,18 +153,6 @@
 }
 
 .header {
-<<<<<<< HEAD
-    width: 100%;
-    position: relative;
-    display: flex;
-    align-items: center;
-    justify-content: space-between;
-    overflow: hidden;
-    flex-wrap: wrap;
-    gap: 10px;
-    border: 1px solid var(--border-color);
-    border-radius: var(--border-radius);
-=======
 	position: relative;
 }
 
@@ -180,7 +168,6 @@
 	padding: 0px 40px 0px 0px;
 	border: 1px solid var(--border-color);
 	border-radius: 5px;
->>>>>>> 98714e46
 }
 
 .header-logo {
@@ -464,6 +451,97 @@
     display: block;
 }
 
+@keyframes pulse {
+
+	0%,
+	100% {
+		background: var(--indicator-color);
+		transform: scale(1);
+	}
+
+	50% {
+		background: var(--indicator-color-active);
+		transform: scale(1.15);
+	}
+}
+
+
+@media (max-width: 1024px) {
+	.header-hyperbeam-chain {
+		width: 300px;
+		margin-top: -50px;
+	}
+
+	.header-inner {
+		position: relative;
+		flex-direction: column;
+		align-items: flex-start;
+		gap: 40px;
+		overflow: hidden;
+		padding: 30px;
+	}
+
+	.subheader {
+		align-items: flex-start;
+		z-index: 2;
+	}
+
+	.subheader-value {
+		flex-direction: column;
+		align-items: flex-start;
+	}
+
+	.section-group {
+		flex-direction: column;
+	}
+
+	.tab-content .device-cards-container {
+		grid-template-columns: repeat(1, 1fr);
+
+	}
+
+	/* 
+  .section-line {
+	height: fit-content;
+	flex-direction: column;
+	align-items: flex-start;
+	gap: 10px;
+	padding: 15px;
+  } */
+}
+
+@media (max-width: 800px) {
+	.header-inner {
+		padding: 20px;
+	}
+
+	.header-left .light-video {
+		width: 400px;
+	}
+
+	.header-left {
+		margin-left: -70px;
+	}
+
+
+}
+
+
+@media (max-width: 500px) {
+	.header-inner {
+		padding: 20px;
+	}
+
+	.header-left .light-video {
+		width: 300px;
+	}
+
+	.header-left {
+		margin-left: -50px;
+	}
+}
+
+/* Add styles for device cards */
 .device-cards-container {
     display: grid;
     grid-template-columns: repeat(2, 1fr);
@@ -509,20 +587,9 @@
     color: var(--indicator-color);
 }
 
-<<<<<<< HEAD
 .device-variant-medium {
     color: #ff9800;
 }
-=======
-	.header-inner {
-		position: relative;
-		flex-direction: column;
-		align-items: flex-start;
-		gap: 40px;
-		overflow: hidden;
-		padding: 30px;
-	}
->>>>>>> 98714e46
 
 .device-variant-low {
     color: #f44336;
@@ -558,16 +625,9 @@
     border-right: 1px solid var(--border-color);
 }
 
-<<<<<<< HEAD
 .metrics-nav-item:hover {
     background: var(--active-action-bg);
 }
-=======
-@media (max-width: 800px) {
-	.header-inner {
-		padding: 20px;
-	}
->>>>>>> 98714e46
 
 .metrics-nav-item.active {
     background: var(--section-bg-color-alt1);
@@ -597,18 +657,11 @@
     background-color: var(--bg-color);
 }
 
-<<<<<<< HEAD
 .metric-container {
     border-top: 1px solid var(--border-color);
     border-left: 1px solid var(--border-color);
     border-right: 1px solid var(--border-color);
 }
-=======
-@media (max-width: 500px) {
-	.header-inner {
-		padding: 20px;
-	}
->>>>>>> 98714e46
 
 .section-lines-header {
     border-bottom: 1px solid var(--border-color);
@@ -740,7 +793,6 @@
     border-bottom-right-radius: var(--border-radius);
 }
 
-<<<<<<< HEAD
 .explorer-header p {
     font-weight: 600;
     font-size: 15px;
@@ -906,11 +958,6 @@
     .tab-content .device-cards-container {
         grid-template-columns: repeat(1, 1fr);
     }
-=======
-/* Update existing metrics styles to work with the new layout */
-.section-lines-header {
-	border-bottom: 1px solid var(--border-color);
-	/* border-radius: 5px 5px 0 0; */
 }
 
 /* Graph visualization styles */
@@ -937,5 +984,4 @@
 	color: var(--indicator-color-active);
 	text-decoration: none;
 
->>>>>>> 98714e46
 }
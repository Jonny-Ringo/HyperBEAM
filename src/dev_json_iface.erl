%%% @doc A device that provides a way for WASM execution to interact with
%%% the HyperBEAM (and AO) systems, using JSON as a shared data representation.
%%% 
%%% The interface is easy to use. It works as follows:
%%% 
%%% 1. The device is given a message that contains a process definition, WASM
%%%    environment, and a message that contains the data to be processed,
%%%    including the image to be used in part of `execute{pass=1}'.
%%% 2. The device is called with `execute{pass=2}', which reads the result of
%%%    the process execution from the WASM environment and adds it to the
%%%    message.
%%%
%%% The device has the following requirements and interface:
%%%     ```
%%%     M1/Computed when /Pass == 1 ->
%%%         Assumes:
%%%             M1/priv/wasm/instance
%%%             M1/Process
%%%             M2/Message
%%%             M2/Assignment/Block-Height
%%%         Generates:
%%%             /wasm/handler
%%%             /wasm/params
%%%         Side-effects:
%%%             Writes the process and message as JSON representations into the
%%%             WASM environment.
%%% 
%%%     M1/Computed when M2/Pass == 2 ->
%%%         Assumes:
%%%             M1/priv/wasm/instance
%%%             M2/Results
%%%             M2/Process
%%%         Generates:
%%%             /Results/Outbox
%%%             /Results/Data'''

-module(dev_json_iface).
-export([init/3, compute/3]).
%%% Test helper exports:
-export([generate_stack/1, generate_stack/2, generate_aos_msg/2]).
-include_lib("eunit/include/eunit.hrl").
-include("include/hb.hrl").

%% @doc Initialize the device.
init(M1, _M2, _Opts) ->
    {ok, hb_converge:set(M1, #{<<"wasm-function">> => <<"handle">>})}.

%% @doc On first pass prepare the call, on second pass get the results.
compute(M1, M2, Opts) ->
    case hb_converge:get(<<"pass">>, M1, Opts) of
        1 -> prep_call(M1, M2, Opts);
        2 -> results(M1, M2, Opts);
        _ -> {ok, M1}
    end.

%% @doc Prepare the WASM environment for execution by writing the process string and
%% the message as JSON representations into the WASM environment.
prep_call(M1, M2, Opts) ->
    ?event({prep_call, M1, M2, Opts}),
    Instance = hb_private:get(<<"priv/wasm/instance">>, M1, Opts),
    Process = hb_converge:get(<<"process">>, M1, Opts#{ hashpath => ignore }),
    Assignment = hb_converge:get(<<"assignment">>, M2, Opts#{ hashpath => ignore }),
    Message = hb_converge:get(<<"message">>, M2, Opts#{ hashpath => ignore }),
    Image = hb_converge:get(<<"process/image">>, M1, Opts),
    BlockHeight = hb_converge:get(<<"block-height">>, Assignment, Opts),
    RawMsgJson =
        ar_bundles:item_to_json_struct(
            hb_message:convert(Message, tx, converge, #{})
        ),
    {Props} = RawMsgJson,
    MsgProps =
        normalize_props(
            Props ++
                [
                    {<<"Module">>, Image},
                    {<<"Block-Height">>, BlockHeight}
                ]
        ),
    MsgJson = jiffy:encode({MsgProps}),
    {ok, MsgJsonPtr} = hb_beamr_io:write_string(Instance, MsgJson),
    ProcessProps =
        normalize_props(
            [
                {<<"Process">>,
                    ar_bundles:item_to_json_struct(
                                hb_message:convert(Process, tx, converge, #{})
                            )
                        }
            ]
        ),
    ProcessJson = jiffy:encode({ProcessProps}),
    {ok, ProcessJsonPtr} = hb_beamr_io:write_string(Instance, ProcessJson),
    {ok,
        hb_converge:set(
            M1,
            #{
                <<"wasm-function">> => <<"handle">>,
                <<"wasm-params">> => [MsgJsonPtr, ProcessJsonPtr]
            },
            Opts
        )
    }.

%% @doc Normalize the properties of a message to begin with a capital letter for
%% backwards compatibility with AOS.
normalize_props(Props) ->
    lists:map(
        fun({<<"Tags">>, Values}) ->
            {<<"Tags">>,
                lists:map(
                    fun({[{name, Name}, {value, Value}]}) ->
                        {
                            [
                                {name, header_case_string(Name)},
                                {value, Value}
                            ]
                        }
                    end,
                    Values
                )
            };
        ({Key, Value}) ->
            {header_case_string(Key), Value}
        end,
        Props
    ).

header_case_string(Key) ->
    ?event({header_casing, Key}),
    NormKey = hb_converge:normalize_key(Key),
    Words = string:lexemes(NormKey, "-"),
    ?event({words, Words}),
    TitleCaseWords =
        lists:map(
            fun binary_to_list/1,
            lists:map(
                fun string:titlecase/1,
                Words
            )
        ),
    TitleCaseKey = list_to_binary(string:join(TitleCaseWords, "-")),
    ?event({titlecase, TitleCaseKey}),
    TitleCaseKey.

%% @doc Read the computed results out of the WASM environment, assuming that
%% the environment has been set up by `prep_call/3' and that the WASM executor
%% has been called with `computed{pass=1}'.
results(M1, _M2, Opts) ->
    Instance = hb_private:get(<<"priv/wasm/instance">>, M1, Opts),
    Type = hb_converge:get(<<"results/wasm/type">>, M1, Opts),
    Proc = hb_converge:get(<<"process">>, M1, Opts),
    case hb_converge:normalize_key(Type) of
        <<"error">> ->
            {error,
                hb_converge:set(
                    M1,
                    #{
                        <<"outbox">> => undefined,
                        <<"results">> => 
                            #{
                                <<"body">> => <<"WASM execution error.">>
                            }
                    },
                    Opts
                )
            };
        <<"ok">> ->
            [Ptr] = hb_converge:get(<<"results/wasm/output">>, M1, Opts),
            {ok, Str} = hb_beamr_io:read_string(Instance, Ptr),
            try jiffy:decode(Str, [return_maps]) of
                #{<<"ok">> := true, <<"response">> := Resp} ->
                    {ok, Data, Messages} = normalize_results(Resp),
                    Output = 
                        hb_converge:set(
                            M1,
                            #{
                                <<"results/outbox">> =>
                                    maps:from_list([
                                        {MessageNum, preprocess_results(Msg, Proc, Opts)}
                                    ||
                                        {MessageNum, Msg} <-
                                            lists:zip(
                                                lists:seq(1, length(Messages)),
                                                Messages
                                            )
                                    ]),
                                <<"results/data">> => Data
                            },
                            Opts
                        ),
                    {ok, Output}
            catch
                _:_ ->
                    {error,
                        hb_converge:set(
                            M1,
                            #{
                                <<"results/outbox">> => undefined,
                                <<"results/body">> =>
                                    <<"JSON error parsing WASM result output.">>
                            },
                            Opts
                        )
                    }
            end
    end.

%% @doc Normalize the results of an evaluation.
normalize_results(
    #{ <<"Output">> := #{<<"data">> := Data}, <<"Messages">> := Messages }) ->
    {ok, Data, Messages};
normalize_results(#{ <<"error">> := Error }) ->
    {ok, Error, []}.

%% @doc After the process returns messages from an evaluation, the
%% signing node needs to add some tags to each message and spawn such that
%% the target process knows these messages are created by a process.
preprocess_results(Msg, Proc, Opts) ->
    NormMsg = hb_converge:normalize_keys(Msg),
    RawTags = maps:get(<<"tags">>, NormMsg, []),
    TagList =
        [
            {maps:get(<<"name">>, Tag), maps:get(<<"value">>, Tag)}
        ||
            Tag <- RawTags ],
    Tags = maps:from_list(TagList),
    FilteredMsg =
        maps:without(
            [<<"from-process">>, <<"from-image">>, <<"anchor">>, <<"tags">>],
            NormMsg
        ),
    maps:merge(
        maps:from_list(
            lists:map(
                fun({Key, Value}) ->
                    {hb_converge:normalize_key(Key), Value}
                end,
                maps:to_list(FilteredMsg)
            )
        ),
        Tags#{
            <<"from-process">> => hb_converge:get(id, Proc, Opts),
            <<"from-image">> => hb_converge:get(<<"image">>, Proc, Opts)
        }
    ).

%%% Tests

test_init() ->
    application:ensure_all_started(hb).

generate_stack(File) ->
    generate_stack(File, <<"WASM">>).
generate_stack(File, Mode) ->
    test_init(),
    Wallet = hb:wallet(),
    Msg0 = dev_wasm:cache_wasm_image(File),
    Image = hb_converge:get(<<"image">>, Msg0, #{}),
    Msg1 = Msg0#{
        <<"device">> => <<"Stack@1.0">>,
        <<"device-stack">> =>
            [
                <<"WASI@1.0">>,
                <<"JSON-Iface@1.0">>,
                <<"WASM-64@1.0">>,
                <<"Multipass@1.0">>
            ],
        <<"input-prefix">> => <<"process">>,
        <<"output-prefix">> => <<"wasm">>,
        <<"passes">> => 2,
        <<"stack-keys">> => [<<"init">>, <<"compute">>],
        <<"process">> => 
            hb_message:sign(#{
<<<<<<< HEAD
                <<"Type">> => <<"Process">>,
                <<"Image">> => Image,
                <<"Mode">> => Mode,
                <<"Scheduler">> => hb:address(),
                <<"Authority">> => hb:address()
=======
                <<"type">> => <<"Process">>,
                <<"image">> => Image,
                <<"scheduler">> => hb:address(),
                <<"authority">> => hb:address()
>>>>>>> d9ff8e3b
            }, Wallet)
    },
    {ok, Msg2} = hb_converge:resolve(Msg1, <<"init">>, #{}),
    Msg2.

generate_aos_msg(ProcID, Code) ->
    Wallet = hb:wallet(),
    #{
        <<"path">> => <<"compute">>,
        <<"message">> => 
            hb_message:sign(#{
                <<"Action">> => <<"Eval">>,
                <<"Data">> => Code,
                <<"Target">> => ProcID
            }, Wallet),
        <<"assignment">> =>
            hb_message:sign(#{ <<"block-height">> => 1 }, Wallet)
    }.

basic_aos_call_test() ->
    Msg = generate_stack("test/aos-2-pure-xs.wasm"),
    Proc = hb_converge:get(<<"process">>, Msg, #{ hashpath => ignore }),
    ProcID = hb_converge:get(id, Proc, #{}),
    {ok, Msg3} =
        hb_converge:resolve(
            Msg,
            generate_aos_msg(ProcID, <<"return 1+1">>),
            #{}
        ),
    ?event({res, Msg3}),
    Data = hb_converge:get(<<"results/data">>, Msg3, #{}),
    ?assertEqual(<<"2">>, Data).

aos_stack_benchmark_test_() ->
    {timeout, 20, fun() ->
        BenchTime = 3,
        RawWASMMsg = generate_stack("test/aos-2-pure-xs.wasm"),
        Proc = hb_converge:get(<<"process">>, RawWASMMsg, #{ hashpath => ignore }),
        ProcID = hb_converge:get(id, Proc, #{}),
        {ok, Initialized} =
        hb_converge:resolve(
            RawWASMMsg,
            generate_aos_msg(ProcID, <<"return 1">>),
            #{}
        ),
        Msg = generate_aos_msg(ProcID, <<"return 1+1">>),
        Iterations =
            hb:benchmark(
                fun() -> hb_converge:resolve(Initialized, Msg, #{}) end,
                BenchTime
            ),
        hb_util:eunit_print(
            "Evaluated ~p AOS messages (minimal stack) in ~p sec (~.2f msg/s)",
            [Iterations, BenchTime, Iterations / BenchTime]
        ),
        ?assert(Iterations > 10),
        ok
    end}.<|MERGE_RESOLUTION|>--- conflicted
+++ resolved
@@ -271,18 +271,10 @@
         <<"stack-keys">> => [<<"init">>, <<"compute">>],
         <<"process">> => 
             hb_message:sign(#{
-<<<<<<< HEAD
-                <<"Type">> => <<"Process">>,
-                <<"Image">> => Image,
-                <<"Mode">> => Mode,
-                <<"Scheduler">> => hb:address(),
-                <<"Authority">> => hb:address()
-=======
                 <<"type">> => <<"Process">>,
                 <<"image">> => Image,
                 <<"scheduler">> => hb:address(),
                 <<"authority">> => hb:address()
->>>>>>> d9ff8e3b
             }, Wallet)
     },
     {ok, Msg2} = hb_converge:resolve(Msg1, <<"init">>, #{}),

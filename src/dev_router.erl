--- conflicted
+++ resolved
@@ -227,11 +227,7 @@
     Match =
         match_routes(
             Req#{ <<"path">> => find_target_path(Req, Opts) },
-<<<<<<< HEAD
-            hb_ao:get(<<"routes">>, Base, [], Opts),
-=======
             hb_ao:get(<<"routes">>, {as, <<"message@1.0">>, Base}, [], Opts),
->>>>>>> be294d08
             Opts
         ),
     case Match of
@@ -873,13 +869,8 @@
     ),
     % Test that `route-path' can also be used to specify the path, via an AO
     % call.
-<<<<<<< HEAD
-    ?assertEqual(
-        {ok, #{ <<"node">> => <<"http://google.com">> }},
-=======
     ?assertMatch(
         {ok, #{ <<"node">> := <<"http://google.com">> }},
->>>>>>> be294d08
         hb_ao:resolve(
             #{ <<"device">> => <<"router@1.0">>, routes => Routes },
             #{

--- conflicted
+++ resolved
@@ -717,23 +717,6 @@
     {ok, Script} = file:read_file("scripts/dynamic-router.lua"),
     Run = hb_util:bin(rand:uniform(1337)),
     Node = hb_http_server:start_node(Opts = #{
-<<<<<<< HEAD
-        trusted => [#{
-            vcpus => 1,
-            vcpu_type => 5, 
-            vmm_type => 1,
-            guest_features => 1,
-            firmware =>
-                <<"b8c5d4082d5738db6b0fb0294174992738645df70c44cdecf7fad3a622"
-                    "44b788e7e408c582ee48a74b289f3acec78510">>,
-            kernel =>
-                <<"69d0cd7d13858e4fcef6bc7797aebd258730f215bc5642c4ad8e4b893cc67576">>,
-            initrd =>
-                <<"da6dffff50373e1d393bf92cb9b552198b1930068176a046dda4e23bb725b3bb">>,
-            append =>
-                <<"aaf13c9ed2e821ea8c82fcc7981c73a14dc2d01c855f09262d42090fa0424422">>
-        }],
-=======
         snp_trusted => #{
             <<"1">> =>
                 #{
@@ -754,12 +737,14 @@
             }
         ],
         priv_wallet => ar_wallet:new(),
-        preprocessor => #{
-          <<"device">> => <<"router@1.0">>
-        },
+        on => 
+            #{
+                <<"request">> => #{
+                    <<"device">> => <<"router@1.0">>
+                }
+            },
         route_provider => #{
-            <<"path">> =>
-                    <<"/router~node-process@1.0/compute/routes~message@1.0">>
+            <<"path">> => <<"/router~node-process@1.0/compute/routes~message@1.0">>
         },
         node_processes => #{
             <<"router">> => #{
@@ -851,7 +836,6 @@
                     <<"append">> => <<"aaf13c9ed2e821ea8c82fcc7981c73a14dc2d01c855f09262d42090fa0424422">>
                 }
         },
->>>>>>> b59e0345
         store => [
             #{
                 <<"store-module">> => hb_store_fs,
@@ -859,14 +843,12 @@
             }
         ],
         priv_wallet => ar_wallet:new(),
-        on => 
-            #{
-                <<"request">> => #{
-                    <<"device">> => <<"router@1.0">>
-                }
-            },
+        preprocessor => #{
+          <<"device">> => <<"router@1.0">>
+        },
         route_provider => #{
-            <<"path">> => <<"/router~node-process@1.0/compute/routes~message@1.0">>
+            <<"path">> =>
+                    <<"/router~node-process@1.0/compute/routes~message@1.0">>
         },
         node_processes => #{
             <<"router">> => #{
